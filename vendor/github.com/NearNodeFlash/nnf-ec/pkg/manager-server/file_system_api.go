--- conflicted
+++ resolved
@@ -221,10 +221,6 @@
 
 		// Command failed, return FileSystemError with stdout and stderr
 		if err != nil {
-<<<<<<< HEAD
-			// Command failed, return FileSystemError with stdout and stderr
-=======
->>>>>>> fd86cd4d
 			return nil, &fsError
 		}
 		// Command success, return stdout
