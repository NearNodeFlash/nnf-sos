---
apiVersion: apiextensions.k8s.io/v1
kind: CustomResourceDefinition
metadata:
  annotations:
    controller-gen.kubebuilder.io/version: v0.11.1
  creationTimestamp: null
  name: storages.dws.cray.hpe.com
spec:
  group: dws.cray.hpe.com
  names:
    kind: Storage
    listKind: StorageList
    plural: storages
    singular: storage
  scope: Namespaced
  versions:
  - additionalPrinterColumns:
    - description: State of the storage resource
      jsonPath: .spec.state
      name: State
      type: string
    - description: Status of the storage resource
      jsonPath: .status.status
      name: Status
      type: string
    - jsonPath: .metadata.creationTimestamp
      name: Age
      type: date
    name: v1alpha1
    schema:
      openAPIV3Schema:
        description: Storage is the Schema for the storages API
        properties:
          apiVersion:
            description: 'APIVersion defines the versioned schema of this representation
              of an object. Servers should convert recognized schemas to the latest
              internal value, and may reject unrecognized values. More info: https://git.k8s.io/community/contributors/devel/sig-architecture/api-conventions.md#resources'
            type: string
          kind:
            description: 'Kind is a string value representing the REST resource this
              object represents. Servers may infer this from the endpoint the client
              submits requests to. Cannot be updated. In CamelCase. More info: https://git.k8s.io/community/contributors/devel/sig-architecture/api-conventions.md#types-kinds'
            type: string
          metadata:
            type: object
          spec:
            description: StorageSpec defines the desired specifications of Storage
              resource
            properties:
              state:
                default: Enabled
                description: State describes the desired state of the Storage resource.
                enum:
                - Enabled
                - Disabled
                type: string
            type: object
          status:
            description: StorageData contains the data about the storage
            properties:
              access:
                description: Access contains the information about where the storage
                  is accessible
                properties:
                  computes:
                    description: Computes is the list of compute nodes that have access
                      to the storage
                    items:
                      description: Node provides the status of either a compute or
                        a server
                      properties:
                        name:
                          description: Name is the Kubernetes name of the node
                          type: string
                        status:
                          description: Status of the node
                          enum:
                          - Starting
                          - Ready
                          - Disabled
                          - NotPresent
                          - Offline
                          - Failed
                          - Degraded
                          - Unknown
                          type: string
                      type: object
                    type: array
                  protocol:
                    description: Protocol is the method that this storage can be accessed
                    enum:
                    - PCIe
                    type: string
                  servers:
                    description: Servers is the list of non-compute nodes that have
                      access to the storage
                    items:
                      description: Node provides the status of either a compute or
                        a server
                      properties:
                        name:
                          description: Name is the Kubernetes name of the node
                          type: string
                        status:
                          description: Status of the node
                          enum:
                          - Starting
                          - Ready
                          - Disabled
                          - NotPresent
                          - Offline
                          - Failed
                          - Degraded
                          - Unknown
                          type: string
                      type: object
                    type: array
                type: object
              capacity:
                default: 0
                description: Capacity is the number of bytes this storage provides.
                  This is the total accessible bytes as determined by the driver and
                  may be different than the sum of the devices' capacities.
                format: int64
                type: integer
              devices:
                description: Devices is the list of physical devices that make up
                  this storage
                items:
                  description: StorageDevice contains the details of the storage hardware
                  properties:
                    capacity:
                      description: Capacity in bytes of the device. The full capacity
                        may not be usable depending on what the storage driver can
                        provide.
                      format: int64
                      type: integer
                    firmwareVersion:
                      description: The firmware version of this storage controller.
                      type: string
                    model:
                      description: Model is the manufacturer information about the
                        device
                      type: string
                    serialNumber:
                      description: The serial number for this storage controller.
                      type: string
                    slot:
                      description: Physical slot location of the storage controller.
                      type: string
                    status:
                      description: Status of the individual device
                      enum:
                      - Starting
                      - Ready
                      - Disabled
                      - NotPresent
                      - Offline
                      - Failed
                      - Degraded
                      - Unknown
                      type: string
                    wearLevel:
                      description: WearLevel in percent for SSDs. A value of 100 indicates
                        the estimated endurance of the non-volatile memory has been
                        consumed, but may not indicate a storage failure.
                      format: int64
                      type: integer
                  type: object
                type: array
              message:
                description: Message provides additional details on the current status
                  of the resource
                type: string
              rebootRequired:
                description: Reboot Required is true if the node requires a reboot
                  and false otherwise. A reboot my be necessary to recover from certain
                  hardware failures or high-availability clustering events.
                type: boolean
              status:
                description: Status is the overall status of the storage
                enum:
                - Starting
                - Ready
                - Disabled
                - NotPresent
                - Offline
                - Failed
                - Degraded
                - Unknown
                type: string
              type:
                description: Type describes what type of storage this is
                enum:
                - NVMe
                type: string
            required:
            - capacity
            type: object
        required:
        - spec
<<<<<<< HEAD
=======
        type: object
    served: true
    storage: false
    subresources:
      status: {}
  - additionalPrinterColumns:
    - description: State of the storage resource
      jsonPath: .spec.state
      name: State
      type: string
    - description: Status of the storage resource
      jsonPath: .status.status
      name: Status
      type: string
    - jsonPath: .metadata.creationTimestamp
      name: Age
      type: date
    name: v1alpha2
    schema:
      openAPIV3Schema:
        description: Storage is the Schema for the storages API
        properties:
          apiVersion:
            description: 'APIVersion defines the versioned schema of this representation
              of an object. Servers should convert recognized schemas to the latest
              internal value, and may reject unrecognized values. More info: https://git.k8s.io/community/contributors/devel/sig-architecture/api-conventions.md#resources'
            type: string
          kind:
            description: 'Kind is a string value representing the REST resource this
              object represents. Servers may infer this from the endpoint the client
              submits requests to. Cannot be updated. In CamelCase. More info: https://git.k8s.io/community/contributors/devel/sig-architecture/api-conventions.md#types-kinds'
            type: string
          metadata:
            type: object
          spec:
            description: StorageSpec defines the desired specifications of Storage
              resource
            properties:
              state:
                default: Enabled
                description: State describes the desired state of the Storage resource.
                enum:
                - Enabled
                - Disabled
                type: string
            type: object
          status:
            description: StorageData contains the data about the storage
            properties:
              access:
                description: Access contains the information about where the storage
                  is accessible
                properties:
                  computes:
                    description: Computes is the list of compute nodes that have access
                      to the storage
                    items:
                      description: Node provides the status of either a compute or
                        a server
                      properties:
                        name:
                          description: Name is the Kubernetes name of the node
                          type: string
                        status:
                          description: Status of the node
                          enum:
                          - Starting
                          - Ready
                          - Disabled
                          - NotPresent
                          - Offline
                          - Failed
                          - Degraded
                          - Unknown
                          type: string
                      type: object
                    type: array
                  protocol:
                    description: Protocol is the method that this storage can be accessed
                    enum:
                    - PCIe
                    type: string
                  servers:
                    description: Servers is the list of non-compute nodes that have
                      access to the storage
                    items:
                      description: Node provides the status of either a compute or
                        a server
                      properties:
                        name:
                          description: Name is the Kubernetes name of the node
                          type: string
                        status:
                          description: Status of the node
                          enum:
                          - Starting
                          - Ready
                          - Disabled
                          - NotPresent
                          - Offline
                          - Failed
                          - Degraded
                          - Unknown
                          type: string
                      type: object
                    type: array
                type: object
              capacity:
                default: 0
                description: Capacity is the number of bytes this storage provides.
                  This is the total accessible bytes as determined by the driver and
                  may be different than the sum of the devices' capacities.
                format: int64
                type: integer
              devices:
                description: Devices is the list of physical devices that make up
                  this storage
                items:
                  description: StorageDevice contains the details of the storage hardware
                  properties:
                    capacity:
                      description: Capacity in bytes of the device. The full capacity
                        may not be usable depending on what the storage driver can
                        provide.
                      format: int64
                      type: integer
                    firmwareVersion:
                      description: The firmware version of this storage controller.
                      type: string
                    model:
                      description: Model is the manufacturer information about the
                        device
                      type: string
                    serialNumber:
                      description: The serial number for this storage controller.
                      type: string
                    slot:
                      description: Physical slot location of the storage controller.
                      type: string
                    status:
                      description: Status of the individual device
                      enum:
                      - Starting
                      - Ready
                      - Disabled
                      - NotPresent
                      - Offline
                      - Failed
                      - Degraded
                      - Unknown
                      type: string
                    wearLevel:
                      description: WearLevel in percent for SSDs. A value of 100 indicates
                        the estimated endurance of the non-volatile memory has been
                        consumed, but may not indicate a storage failure.
                      format: int64
                      type: integer
                  type: object
                type: array
              message:
                description: Message provides additional details on the current status
                  of the resource
                type: string
              rebootRequired:
                description: Reboot Required is true if the node requires a reboot
                  and false otherwise. A reboot my be necessary to recover from certain
                  hardware failures or high-availability clustering events.
                type: boolean
              status:
                description: Status is the overall status of the storage
                enum:
                - Starting
                - Ready
                - Disabled
                - NotPresent
                - Offline
                - Failed
                - Degraded
                - Unknown
                type: string
              type:
                description: Type describes what type of storage this is
                enum:
                - NVMe
                type: string
            required:
            - capacity
            type: object
        required:
        - spec
>>>>>>> fd86cd4d
        type: object
    served: true
    storage: true
    subresources:
      status: {}<|MERGE_RESOLUTION|>--- conflicted
+++ resolved
@@ -200,8 +200,6 @@
             type: object
         required:
         - spec
-<<<<<<< HEAD
-=======
         type: object
     served: true
     storage: false
@@ -392,7 +390,6 @@
             type: object
         required:
         - spec
->>>>>>> fd86cd4d
         type: object
     served: true
     storage: true
