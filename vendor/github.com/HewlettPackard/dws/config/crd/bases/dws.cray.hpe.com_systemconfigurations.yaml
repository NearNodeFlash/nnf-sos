---
apiVersion: apiextensions.k8s.io/v1
kind: CustomResourceDefinition
metadata:
  annotations:
    controller-gen.kubebuilder.io/version: v0.11.1
  creationTimestamp: null
  name: systemconfigurations.dws.cray.hpe.com
spec:
  group: dws.cray.hpe.com
  names:
    kind: SystemConfiguration
    listKind: SystemConfigurationList
    plural: systemconfigurations
    singular: systemconfiguration
  scope: Namespaced
  versions:
  - additionalPrinterColumns:
    - description: True if SystemConfiguration is reconciled
      jsonPath: .status.ready
      name: READY
      type: boolean
    - jsonPath: .metadata.creationTimestamp
      name: AGE
      type: date
    name: v1alpha1
    schema:
      openAPIV3Schema:
        description: SystemConfiguration is the Schema for the systemconfigurations
          API
        properties:
          apiVersion:
            description: 'APIVersion defines the versioned schema of this representation
              of an object. Servers should convert recognized schemas to the latest
              internal value, and may reject unrecognized values. More info: https://git.k8s.io/community/contributors/devel/sig-architecture/api-conventions.md#resources'
            type: string
          kind:
            description: 'Kind is a string value representing the REST resource this
              object represents. Servers may infer this from the endpoint the client
              submits requests to. Cannot be updated. In CamelCase. More info: https://git.k8s.io/community/contributors/devel/sig-architecture/api-conventions.md#types-kinds'
            type: string
          metadata:
            type: object
          spec:
            description: SystemConfigurationSpec describes the node layout of the
              system. This is filled in by an administrator at software installation
              time.
            properties:
              computeNodes:
                description: ComputeNodes is the list of compute nodes on the system
                items:
                  description: SystemConfigurationComputeNode describes a compute
                    node in the system
                  properties:
                    name:
                      description: Name of the compute node
                      type: string
                  required:
                  - name
                  type: object
                type: array
              ports:
                description: Ports is the list of ports available for communication
                  between nodes in the system. Valid values are single integers, or
                  a range of values of the form "START-END" where START is an integer
                  value that represents the start of a port range and END is an integer
                  value that represents the end of the port range (inclusive).
                items:
                  anyOf:
                  - type: integer
                  - type: string
                  x-kubernetes-int-or-string: true
                type: array
<<<<<<< HEAD
=======
              storageNodes:
                description: StorageNodes is the list of storage nodes on the system
                items:
                  description: SystemConfigurationStorageNode describes a storage
                    node in the system
                  properties:
                    computesAccess:
                      description: ComputesAccess is the list of compute nodes that
                        can use the server
                      items:
                        description: SystemConfigurationComputeNodeReference describes
                          a compute node that has access to a server.
                        properties:
                          index:
                            description: Index of the compute node from the server
                            type: integer
                          name:
                            description: Name of the compute node
                            type: string
                        required:
                        - index
                        - name
                        type: object
                      type: array
                    name:
                      description: Name of the server node
                      type: string
                    type:
                      description: Type is the type of server
                      type: string
                  required:
                  - name
                  - type
                  type: object
                type: array
            type: object
          status:
            description: SystemConfigurationStatus defines the status of SystemConfiguration
            properties:
              ready:
                description: Ready indicates when the SystemConfiguration has been
                  reconciled
                type: boolean
            required:
            - ready
            type: object
        type: object
    served: true
    storage: false
    subresources:
      status: {}
  - additionalPrinterColumns:
    - description: True if SystemConfiguration is reconciled
      jsonPath: .status.ready
      name: READY
      type: boolean
    - jsonPath: .metadata.creationTimestamp
      name: AGE
      type: date
    name: v1alpha2
    schema:
      openAPIV3Schema:
        description: SystemConfiguration is the Schema for the systemconfigurations
          API
        properties:
          apiVersion:
            description: 'APIVersion defines the versioned schema of this representation
              of an object. Servers should convert recognized schemas to the latest
              internal value, and may reject unrecognized values. More info: https://git.k8s.io/community/contributors/devel/sig-architecture/api-conventions.md#resources'
            type: string
          kind:
            description: 'Kind is a string value representing the REST resource this
              object represents. Servers may infer this from the endpoint the client
              submits requests to. Cannot be updated. In CamelCase. More info: https://git.k8s.io/community/contributors/devel/sig-architecture/api-conventions.md#types-kinds'
            type: string
          metadata:
            type: object
          spec:
            description: SystemConfigurationSpec describes the node layout of the
              system. This is filled in by an administrator at software installation
              time.
            properties:
              computeNodes:
                description: ComputeNodes is the list of compute nodes on the system
                items:
                  description: SystemConfigurationComputeNode describes a compute
                    node in the system
                  properties:
                    name:
                      description: Name of the compute node
                      type: string
                  required:
                  - name
                  type: object
                type: array
              ports:
                description: Ports is the list of ports available for communication
                  between nodes in the system. Valid values are single integers, or
                  a range of values of the form "START-END" where START is an integer
                  value that represents the start of a port range and END is an integer
                  value that represents the end of the port range (inclusive).
                items:
                  anyOf:
                  - type: integer
                  - type: string
                  x-kubernetes-int-or-string: true
                type: array
>>>>>>> fd86cd4d
              storageNodes:
                description: StorageNodes is the list of storage nodes on the system
                items:
                  description: SystemConfigurationStorageNode describes a storage
                    node in the system
                  properties:
                    computesAccess:
                      description: ComputesAccess is the list of compute nodes that
                        can use the server
                      items:
                        description: SystemConfigurationComputeNodeReference describes
                          a compute node that has access to a server.
                        properties:
                          index:
                            description: Index of the compute node from the server
                            type: integer
                          name:
                            description: Name of the compute node
                            type: string
                        required:
                        - index
                        - name
                        type: object
                      type: array
                    name:
                      description: Name of the server node
                      type: string
                    type:
                      description: Type is the type of server
                      type: string
                  required:
                  - name
                  - type
                  type: object
                type: array
            type: object
          status:
            description: SystemConfigurationStatus defines the status of SystemConfiguration
            properties:
              ready:
                description: Ready indicates when the SystemConfiguration has been
                  reconciled
                type: boolean
            required:
            - ready
            type: object
        type: object
    served: true
    storage: true
    subresources:
      status: {}<|MERGE_RESOLUTION|>--- conflicted
+++ resolved
@@ -71,8 +71,6 @@
                   - type: string
                   x-kubernetes-int-or-string: true
                 type: array
-<<<<<<< HEAD
-=======
               storageNodes:
                 description: StorageNodes is the list of storage nodes on the system
                 items:
@@ -180,7 +178,6 @@
                   - type: string
                   x-kubernetes-int-or-string: true
                 type: array
->>>>>>> fd86cd4d
               storageNodes:
                 description: StorageNodes is the list of storage nodes on the system
                 items:
