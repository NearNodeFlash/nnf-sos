--- conflicted
+++ resolved
@@ -88,11 +88,7 @@
 	// Create a status updater that handles the call to r.Update() if any of the fields
 	// in workflow.Status{} change. This is necessary since Status is not a subresource
 	// of the workflow.
-<<<<<<< HEAD
-	statusUpdater := updater.NewStatusUpdater[*dwsv1alpha1.WorkflowStatus](workflow)
-=======
 	statusUpdater := updater.NewStatusUpdater[*dwsv1alpha2.WorkflowStatus](workflow)
->>>>>>> fd86cd4d
 	defer func() { err = statusUpdater.CloseWithUpdate(ctx, r.Client, err) }()
 
 	// Check if the object is being deleted
