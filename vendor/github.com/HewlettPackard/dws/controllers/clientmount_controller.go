--- conflicted
+++ resolved
@@ -64,11 +64,7 @@
 
 	// Create a status updater that handles the call to r.Status().Update() if any of the fields
 	// in clientMount.Status{} change
-<<<<<<< HEAD
-	statusUpdater := updater.NewStatusUpdater[*dwsv1alpha1.ClientMountStatus](clientMount)
-=======
 	statusUpdater := updater.NewStatusUpdater[*dwsv1alpha2.ClientMountStatus](clientMount)
->>>>>>> fd86cd4d
 	defer func() { err = statusUpdater.CloseWithStatusUpdate(ctx, r.Client.Status(), err) }()
 
 	// Handle cleanup if the resource is being deleted
@@ -128,11 +124,7 @@
 // SetupWithManager sets up the controller with the Manager.
 func (r *ClientMountReconciler) SetupWithManager(mgr ctrl.Manager) error {
 	return ctrl.NewControllerManagedBy(mgr).
-<<<<<<< HEAD
-		For(&dwsv1alpha1.ClientMount{}).
-=======
 		For(&dwsv1alpha2.ClientMount{}).
->>>>>>> fd86cd4d
 		WithEventFilter(filterByComputeNamespacePrefix()).
 		Complete(r)
 }