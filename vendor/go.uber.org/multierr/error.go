--- conflicted
+++ resolved
@@ -195,27 +195,7 @@
 //
 // Callers of this function are free to modify the returned slice.
 func Errors(err error) []error {
-<<<<<<< HEAD
-	if err == nil {
-		return nil
-	}
-
-	// Note that we're casting to multiError, not errorGroup. Our contract is
-	// that returned errors MAY implement errorGroup. Errors, however, only
-	// has special behavior for multierr-specific error objects.
-	//
-	// This behavior can be expanded in the future but I think it's prudent to
-	// start with as little as possible in terms of contract and possibility
-	// of misuse.
-	eg, ok := err.(*multiError)
-	if !ok {
-		return []error{err}
-	}
-
-	return append(([]error)(nil), eg.Errors()...)
-=======
 	return extractErrors(err)
->>>>>>> fd86cd4d
 }
 
 // multiError is an error that holds one or more errors.
