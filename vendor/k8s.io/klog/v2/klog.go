--- conflicted
+++ resolved
@@ -677,16 +677,10 @@
 
 func (l *loggingT) printlnDepth(s severity.Severity, logger *logWriter, filter LogFilter, depth int, args ...interface{}) {
 	buf, file, line := l.header(s, depth)
-<<<<<<< HEAD
-	// if logger is set, we clear the generated header as we rely on the backing
-	// logger implementation to print headers
-	if logger != nil {
-=======
 	// If a logger is set and doesn't support writing a formatted buffer,
 	// we clear the generated header as we rely on the backing
 	// logger implementation to print headers.
 	if logger != nil && logger.writeKlogBuffer == nil {
->>>>>>> fd86cd4d
 		buffer.PutBuffer(buf)
 		buf = buffer.GetBuffer()
 	}
@@ -703,16 +697,10 @@
 
 func (l *loggingT) printDepth(s severity.Severity, logger *logWriter, filter LogFilter, depth int, args ...interface{}) {
 	buf, file, line := l.header(s, depth)
-<<<<<<< HEAD
-	// if logr is set, we clear the generated header as we rely on the backing
-	// logr implementation to print headers
-	if logger != nil {
-=======
 	// If a logger is set and doesn't support writing a formatted buffer,
 	// we clear the generated header as we rely on the backing
 	// logger implementation to print headers.
 	if logger != nil && logger.writeKlogBuffer == nil {
->>>>>>> fd86cd4d
 		buffer.PutBuffer(buf)
 		buf = buffer.GetBuffer()
 	}
@@ -732,16 +720,10 @@
 
 func (l *loggingT) printfDepth(s severity.Severity, logger *logWriter, filter LogFilter, depth int, format string, args ...interface{}) {
 	buf, file, line := l.header(s, depth)
-<<<<<<< HEAD
-	// if logr is set, we clear the generated header as we rely on the backing
-	// logr implementation to print headers
-	if logger != nil {
-=======
 	// If a logger is set and doesn't support writing a formatted buffer,
 	// we clear the generated header as we rely on the backing
 	// logger implementation to print headers.
 	if logger != nil && logger.writeKlogBuffer == nil {
->>>>>>> fd86cd4d
 		buffer.PutBuffer(buf)
 		buf = buffer.GetBuffer()
 	}
@@ -760,16 +742,10 @@
 // will also appear in the log file unless --logtostderr is set.
 func (l *loggingT) printWithFileLine(s severity.Severity, logger *logWriter, filter LogFilter, file string, line int, alsoToStderr bool, args ...interface{}) {
 	buf := l.formatHeader(s, file, line)
-<<<<<<< HEAD
-	// if logr is set, we clear the generated header as we rely on the backing
-	// logr implementation to print headers
-	if logger != nil {
-=======
 	// If a logger is set and doesn't support writing a formatted buffer,
 	// we clear the generated header as we rely on the backing
 	// logger implementation to print headers.
 	if logger != nil && logger.writeKlogBuffer == nil {
->>>>>>> fd86cd4d
 		buffer.PutBuffer(buf)
 		buf = buffer.GetBuffer()
 	}
