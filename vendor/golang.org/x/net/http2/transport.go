// Copyright 2015 The Go Authors. All rights reserved.
// Use of this source code is governed by a BSD-style
// license that can be found in the LICENSE file.

// Transport code.

package http2

import (
	"bufio"
	"bytes"
	"compress/gzip"
	"context"
	"crypto/rand"
	"crypto/tls"
	"errors"
	"fmt"
	"io"
	"io/fs"
	"log"
	"math"
	mathrand "math/rand"
	"net"
	"net/http"
	"net/http/httptrace"
	"net/textproto"
	"os"
	"sort"
	"strconv"
	"strings"
	"sync"
	"sync/atomic"
	"time"

	"golang.org/x/net/http/httpguts"
	"golang.org/x/net/http2/hpack"
	"golang.org/x/net/idna"
)

const (
	// transportDefaultConnFlow is how many connection-level flow control
	// tokens we give the server at start-up, past the default 64k.
	transportDefaultConnFlow = 1 << 30

	// transportDefaultStreamFlow is how many stream-level flow
	// control tokens we announce to the peer, and how many bytes
	// we buffer per stream.
	transportDefaultStreamFlow = 4 << 20

	defaultUserAgent = "Go-http-client/2.0"

	// initialMaxConcurrentStreams is a connections maxConcurrentStreams until
	// it's received servers initial SETTINGS frame, which corresponds with the
	// spec's minimum recommended value.
	initialMaxConcurrentStreams = 100

	// defaultMaxConcurrentStreams is a connections default maxConcurrentStreams
	// if the server doesn't include one in its initial SETTINGS frame.
	defaultMaxConcurrentStreams = 1000
)

// Transport is an HTTP/2 Transport.
//
// A Transport internally caches connections to servers. It is safe
// for concurrent use by multiple goroutines.
type Transport struct {
	// DialTLSContext specifies an optional dial function with context for
	// creating TLS connections for requests.
	//
	// If DialTLSContext and DialTLS is nil, tls.Dial is used.
	//
	// If the returned net.Conn has a ConnectionState method like tls.Conn,
	// it will be used to set http.Response.TLS.
	DialTLSContext func(ctx context.Context, network, addr string, cfg *tls.Config) (net.Conn, error)

	// DialTLS specifies an optional dial function for creating
	// TLS connections for requests.
	//
	// If DialTLSContext and DialTLS is nil, tls.Dial is used.
	//
	// Deprecated: Use DialTLSContext instead, which allows the transport
	// to cancel dials as soon as they are no longer needed.
	// If both are set, DialTLSContext takes priority.
	DialTLS func(network, addr string, cfg *tls.Config) (net.Conn, error)

	// TLSClientConfig specifies the TLS configuration to use with
	// tls.Client. If nil, the default configuration is used.
	TLSClientConfig *tls.Config

	// ConnPool optionally specifies an alternate connection pool to use.
	// If nil, the default is used.
	ConnPool ClientConnPool

	// DisableCompression, if true, prevents the Transport from
	// requesting compression with an "Accept-Encoding: gzip"
	// request header when the Request contains no existing
	// Accept-Encoding value. If the Transport requests gzip on
	// its own and gets a gzipped response, it's transparently
	// decoded in the Response.Body. However, if the user
	// explicitly requested gzip it is not automatically
	// uncompressed.
	DisableCompression bool

	// AllowHTTP, if true, permits HTTP/2 requests using the insecure,
	// plain-text "http" scheme. Note that this does not enable h2c support.
	AllowHTTP bool

	// MaxHeaderListSize is the http2 SETTINGS_MAX_HEADER_LIST_SIZE to
	// send in the initial settings frame. It is how many bytes
	// of response headers are allowed. Unlike the http2 spec, zero here
	// means to use a default limit (currently 10MB). If you actually
	// want to advertise an unlimited value to the peer, Transport
	// interprets the highest possible value here (0xffffffff or 1<<32-1)
	// to mean no limit.
	MaxHeaderListSize uint32

	// MaxReadFrameSize is the http2 SETTINGS_MAX_FRAME_SIZE to send in the
	// initial settings frame. It is the size in bytes of the largest frame
	// payload that the sender is willing to receive. If 0, no setting is
	// sent, and the value is provided by the peer, which should be 16384
	// according to the spec:
	// https://datatracker.ietf.org/doc/html/rfc7540#section-6.5.2.
	// Values are bounded in the range 16k to 16M.
	MaxReadFrameSize uint32

	// MaxDecoderHeaderTableSize optionally specifies the http2
	// SETTINGS_HEADER_TABLE_SIZE to send in the initial settings frame. It
	// informs the remote endpoint of the maximum size of the header compression
	// table used to decode header blocks, in octets. If zero, the default value
	// of 4096 is used.
	MaxDecoderHeaderTableSize uint32

	// MaxEncoderHeaderTableSize optionally specifies an upper limit for the
	// header compression table used for encoding request headers. Received
	// SETTINGS_HEADER_TABLE_SIZE settings are capped at this limit. If zero,
	// the default value of 4096 is used.
	MaxEncoderHeaderTableSize uint32

	// StrictMaxConcurrentStreams controls whether the server's
	// SETTINGS_MAX_CONCURRENT_STREAMS should be respected
	// globally. If false, new TCP connections are created to the
	// server as needed to keep each under the per-connection
	// SETTINGS_MAX_CONCURRENT_STREAMS limit. If true, the
	// server's SETTINGS_MAX_CONCURRENT_STREAMS is interpreted as
	// a global limit and callers of RoundTrip block when needed,
	// waiting for their turn.
	StrictMaxConcurrentStreams bool

	// ReadIdleTimeout is the timeout after which a health check using ping
	// frame will be carried out if no frame is received on the connection.
	// Note that a ping response will is considered a received frame, so if
	// there is no other traffic on the connection, the health check will
	// be performed every ReadIdleTimeout interval.
	// If zero, no health check is performed.
	ReadIdleTimeout time.Duration

	// PingTimeout is the timeout after which the connection will be closed
	// if a response to Ping is not received.
	// Defaults to 15s.
	PingTimeout time.Duration

	// WriteByteTimeout is the timeout after which the connection will be
	// closed no data can be written to it. The timeout begins when data is
	// available to write, and is extended whenever any bytes are written.
	WriteByteTimeout time.Duration

	// CountError, if non-nil, is called on HTTP/2 transport errors.
	// It's intended to increment a metric for monitoring, such
	// as an expvar or Prometheus metric.
	// The errType consists of only ASCII word characters.
	CountError func(errType string)

	// t1, if non-nil, is the standard library Transport using
	// this transport. Its settings are used (but not its
	// RoundTrip method, etc).
	t1 *http.Transport

	connPoolOnce  sync.Once
	connPoolOrDef ClientConnPool // non-nil version of ConnPool
}

func (t *Transport) maxHeaderListSize() uint32 {
	if t.MaxHeaderListSize == 0 {
		return 10 << 20
	}
	if t.MaxHeaderListSize == 0xffffffff {
		return 0
	}
	return t.MaxHeaderListSize
}

func (t *Transport) maxFrameReadSize() uint32 {
	if t.MaxReadFrameSize == 0 {
		return 0 // use the default provided by the peer
	}
	if t.MaxReadFrameSize < minMaxFrameSize {
		return minMaxFrameSize
	}
	if t.MaxReadFrameSize > maxFrameSize {
		return maxFrameSize
	}
	return t.MaxReadFrameSize
}

func (t *Transport) disableCompression() bool {
	return t.DisableCompression || (t.t1 != nil && t.t1.DisableCompression)
}

func (t *Transport) pingTimeout() time.Duration {
	if t.PingTimeout == 0 {
		return 15 * time.Second
	}
	return t.PingTimeout

}

// ConfigureTransport configures a net/http HTTP/1 Transport to use HTTP/2.
// It returns an error if t1 has already been HTTP/2-enabled.
//
// Use ConfigureTransports instead to configure the HTTP/2 Transport.
func ConfigureTransport(t1 *http.Transport) error {
	_, err := ConfigureTransports(t1)
	return err
}

// ConfigureTransports configures a net/http HTTP/1 Transport to use HTTP/2.
// It returns a new HTTP/2 Transport for further configuration.
// It returns an error if t1 has already been HTTP/2-enabled.
func ConfigureTransports(t1 *http.Transport) (*Transport, error) {
	return configureTransports(t1)
}

func configureTransports(t1 *http.Transport) (*Transport, error) {
	connPool := new(clientConnPool)
	t2 := &Transport{
		ConnPool: noDialClientConnPool{connPool},
		t1:       t1,
	}
	connPool.t = t2
	if err := registerHTTPSProtocol(t1, noDialH2RoundTripper{t2}); err != nil {
		return nil, err
	}
	if t1.TLSClientConfig == nil {
		t1.TLSClientConfig = new(tls.Config)
	}
	if !strSliceContains(t1.TLSClientConfig.NextProtos, "h2") {
		t1.TLSClientConfig.NextProtos = append([]string{"h2"}, t1.TLSClientConfig.NextProtos...)
	}
	if !strSliceContains(t1.TLSClientConfig.NextProtos, "http/1.1") {
		t1.TLSClientConfig.NextProtos = append(t1.TLSClientConfig.NextProtos, "http/1.1")
	}
	upgradeFn := func(authority string, c *tls.Conn) http.RoundTripper {
		addr := authorityAddr("https", authority)
		if used, err := connPool.addConnIfNeeded(addr, t2, c); err != nil {
			go c.Close()
			return erringRoundTripper{err}
		} else if !used {
			// Turns out we don't need this c.
			// For example, two goroutines made requests to the same host
			// at the same time, both kicking off TCP dials. (since protocol
			// was unknown)
			go c.Close()
		}
		return t2
	}
	if m := t1.TLSNextProto; len(m) == 0 {
		t1.TLSNextProto = map[string]func(string, *tls.Conn) http.RoundTripper{
			"h2": upgradeFn,
		}
	} else {
		m["h2"] = upgradeFn
	}
	return t2, nil
}

func (t *Transport) connPool() ClientConnPool {
	t.connPoolOnce.Do(t.initConnPool)
	return t.connPoolOrDef
}

func (t *Transport) initConnPool() {
	if t.ConnPool != nil {
		t.connPoolOrDef = t.ConnPool
	} else {
		t.connPoolOrDef = &clientConnPool{t: t}
	}
}

// ClientConn is the state of a single HTTP/2 client connection to an
// HTTP/2 server.
type ClientConn struct {
	t             *Transport
	tconn         net.Conn // usually *tls.Conn, except specialized impls
	tconnClosed   bool
	tlsState      *tls.ConnectionState // nil only for specialized impls
	reused        uint32               // whether conn is being reused; atomic
	singleUse     bool                 // whether being used for a single http.Request
	getConnCalled bool                 // used by clientConnPool

	// readLoop goroutine fields:
	readerDone chan struct{} // closed on error
	readerErr  error         // set before readerDone is closed

	idleTimeout time.Duration // or 0 for never
	idleTimer   *time.Timer

	mu              sync.Mutex // guards following
	cond            *sync.Cond // hold mu; broadcast on flow/closed changes
	flow            outflow    // our conn-level flow control quota (cs.outflow is per stream)
	inflow          inflow     // peer's conn-level flow control
	doNotReuse      bool       // whether conn is marked to not be reused for any future requests
	closing         bool
	closed          bool
	seenSettings    bool                     // true if we've seen a settings frame, false otherwise
	wantSettingsAck bool                     // we sent a SETTINGS frame and haven't heard back
	goAway          *GoAwayFrame             // if non-nil, the GoAwayFrame we received
	goAwayDebug     string                   // goAway frame's debug data, retained as a string
	streams         map[uint32]*clientStream // client-initiated
	streamsReserved int                      // incr by ReserveNewRequest; decr on RoundTrip
	nextStreamID    uint32
	pendingRequests int                       // requests blocked and waiting to be sent because len(streams) == maxConcurrentStreams
	pings           map[[8]byte]chan struct{} // in flight ping data to notification channel
	br              *bufio.Reader
	lastActive      time.Time
	lastIdle        time.Time // time last idle
	// Settings from peer: (also guarded by wmu)
	maxFrameSize           uint32
	maxConcurrentStreams   uint32
	peerMaxHeaderListSize  uint64
	peerMaxHeaderTableSize uint32
	initialWindowSize      uint32

	// reqHeaderMu is a 1-element semaphore channel controlling access to sending new requests.
	// Write to reqHeaderMu to lock it, read from it to unlock.
	// Lock reqmu BEFORE mu or wmu.
	reqHeaderMu chan struct{}

	// wmu is held while writing.
	// Acquire BEFORE mu when holding both, to avoid blocking mu on network writes.
	// Only acquire both at the same time when changing peer settings.
	wmu  sync.Mutex
	bw   *bufio.Writer
	fr   *Framer
	werr error        // first write error that has occurred
	hbuf bytes.Buffer // HPACK encoder writes into this
	henc *hpack.Encoder
}

// clientStream is the state for a single HTTP/2 stream. One of these
// is created for each Transport.RoundTrip call.
type clientStream struct {
	cc *ClientConn

	// Fields of Request that we may access even after the response body is closed.
	ctx       context.Context
	reqCancel <-chan struct{}

	trace         *httptrace.ClientTrace // or nil
	ID            uint32
	bufPipe       pipe // buffered pipe with the flow-controlled response payload
	requestedGzip bool
	isHead        bool

	abortOnce sync.Once
	abort     chan struct{} // closed to signal stream should end immediately
	abortErr  error         // set if abort is closed

	peerClosed chan struct{} // closed when the peer sends an END_STREAM flag
	donec      chan struct{} // closed after the stream is in the closed state
	on100      chan struct{} // buffered; written to if a 100 is received

	respHeaderRecv chan struct{}  // closed when headers are received
	res            *http.Response // set if respHeaderRecv is closed

	flow        outflow // guarded by cc.mu
	inflow      inflow  // guarded by cc.mu
	bytesRemain int64   // -1 means unknown; owned by transportResponseBody.Read
	readErr     error   // sticky read error; owned by transportResponseBody.Read

	reqBody              io.ReadCloser
	reqBodyContentLength int64         // -1 means unknown
	reqBodyClosed        chan struct{} // guarded by cc.mu; non-nil on Close, closed when done

	// owned by writeRequest:
	sentEndStream bool // sent an END_STREAM flag to the peer
	sentHeaders   bool

	// owned by clientConnReadLoop:
	firstByte    bool  // got the first response byte
	pastHeaders  bool  // got first MetaHeadersFrame (actual headers)
	pastTrailers bool  // got optional second MetaHeadersFrame (trailers)
	num1xx       uint8 // number of 1xx responses seen
	readClosed   bool  // peer sent an END_STREAM flag
	readAborted  bool  // read loop reset the stream

	trailer    http.Header  // accumulated trailers
	resTrailer *http.Header // client's Response.Trailer
}

var got1xxFuncForTests func(int, textproto.MIMEHeader) error

// get1xxTraceFunc returns the value of request's httptrace.ClientTrace.Got1xxResponse func,
// if any. It returns nil if not set or if the Go version is too old.
func (cs *clientStream) get1xxTraceFunc() func(int, textproto.MIMEHeader) error {
	if fn := got1xxFuncForTests; fn != nil {
		return fn
	}
	return traceGot1xxResponseFunc(cs.trace)
}

func (cs *clientStream) abortStream(err error) {
	cs.cc.mu.Lock()
	defer cs.cc.mu.Unlock()
	cs.abortStreamLocked(err)
}

func (cs *clientStream) abortStreamLocked(err error) {
	cs.abortOnce.Do(func() {
		cs.abortErr = err
		close(cs.abort)
	})
	if cs.reqBody != nil {
		cs.closeReqBodyLocked()
	}
	// TODO(dneil): Clean up tests where cs.cc.cond is nil.
	if cs.cc.cond != nil {
		// Wake up writeRequestBody if it is waiting on flow control.
		cs.cc.cond.Broadcast()
	}
}

func (cs *clientStream) abortRequestBodyWrite() {
	cc := cs.cc
	cc.mu.Lock()
	defer cc.mu.Unlock()
	if cs.reqBody != nil && cs.reqBodyClosed == nil {
		cs.closeReqBodyLocked()
		cc.cond.Broadcast()
	}
}

func (cs *clientStream) closeReqBodyLocked() {
	if cs.reqBodyClosed != nil {
		return
	}
	cs.reqBodyClosed = make(chan struct{})
	reqBodyClosed := cs.reqBodyClosed
	go func() {
		cs.reqBody.Close()
		close(reqBodyClosed)
	}()
}

type stickyErrWriter struct {
	conn    net.Conn
	timeout time.Duration
	err     *error
}

func (sew stickyErrWriter) Write(p []byte) (n int, err error) {
	if *sew.err != nil {
		return 0, *sew.err
	}
	for {
		if sew.timeout != 0 {
			sew.conn.SetWriteDeadline(time.Now().Add(sew.timeout))
		}
		nn, err := sew.conn.Write(p[n:])
		n += nn
		if n < len(p) && nn > 0 && errors.Is(err, os.ErrDeadlineExceeded) {
			// Keep extending the deadline so long as we're making progress.
			continue
		}
		if sew.timeout != 0 {
			sew.conn.SetWriteDeadline(time.Time{})
		}
		*sew.err = err
		return n, err
	}
}

// noCachedConnError is the concrete type of ErrNoCachedConn, which
// needs to be detected by net/http regardless of whether it's its
// bundled version (in h2_bundle.go with a rewritten type name) or
// from a user's x/net/http2. As such, as it has a unique method name
// (IsHTTP2NoCachedConnError) that net/http sniffs for via func
// isNoCachedConnError.
type noCachedConnError struct{}

func (noCachedConnError) IsHTTP2NoCachedConnError() {}
func (noCachedConnError) Error() string             { return "http2: no cached connection was available" }

// isNoCachedConnError reports whether err is of type noCachedConnError
// or its equivalent renamed type in net/http2's h2_bundle.go. Both types
// may coexist in the same running program.
func isNoCachedConnError(err error) bool {
	_, ok := err.(interface{ IsHTTP2NoCachedConnError() })
	return ok
}

var ErrNoCachedConn error = noCachedConnError{}

// RoundTripOpt are options for the Transport.RoundTripOpt method.
type RoundTripOpt struct {
	// OnlyCachedConn controls whether RoundTripOpt may
	// create a new TCP connection. If set true and
	// no cached connection is available, RoundTripOpt
	// will return ErrNoCachedConn.
	OnlyCachedConn bool
}

func (t *Transport) RoundTrip(req *http.Request) (*http.Response, error) {
	return t.RoundTripOpt(req, RoundTripOpt{})
}

// authorityAddr returns a given authority (a host/IP, or host:port / ip:port)
// and returns a host:port. The port 443 is added if needed.
func authorityAddr(scheme string, authority string) (addr string) {
	host, port, err := net.SplitHostPort(authority)
	if err != nil { // authority didn't have a port
		port = "443"
		if scheme == "http" {
			port = "80"
		}
		host = authority
	}
	if a, err := idna.ToASCII(host); err == nil {
		host = a
	}
	// IPv6 address literal, without a port:
	if strings.HasPrefix(host, "[") && strings.HasSuffix(host, "]") {
		return host + ":" + port
	}
	return net.JoinHostPort(host, port)
}

var retryBackoffHook func(time.Duration) *time.Timer

func backoffNewTimer(d time.Duration) *time.Timer {
	if retryBackoffHook != nil {
		return retryBackoffHook(d)
	}
	return time.NewTimer(d)
}

// RoundTripOpt is like RoundTrip, but takes options.
func (t *Transport) RoundTripOpt(req *http.Request, opt RoundTripOpt) (*http.Response, error) {
	if !(req.URL.Scheme == "https" || (req.URL.Scheme == "http" && t.AllowHTTP)) {
		return nil, errors.New("http2: unsupported scheme")
	}

	addr := authorityAddr(req.URL.Scheme, req.URL.Host)
	for retry := 0; ; retry++ {
		cc, err := t.connPool().GetClientConn(req, addr)
		if err != nil {
			t.vlogf("http2: Transport failed to get client conn for %s: %v", addr, err)
			return nil, err
		}
		reused := !atomic.CompareAndSwapUint32(&cc.reused, 0, 1)
		traceGotConn(req, cc, reused)
		res, err := cc.RoundTrip(req)
		if err != nil && retry <= 6 {
			roundTripErr := err
			if req, err = shouldRetryRequest(req, err); err == nil {
				// After the first retry, do exponential backoff with 10% jitter.
				if retry == 0 {
					t.vlogf("RoundTrip retrying after failure: %v", roundTripErr)
					continue
				}
				backoff := float64(uint(1) << (uint(retry) - 1))
				backoff += backoff * (0.1 * mathrand.Float64())
				d := time.Second * time.Duration(backoff)
				timer := backoffNewTimer(d)
				select {
				case <-timer.C:
<<<<<<< HEAD
					t.vlogf("RoundTrip retrying after failure: %v", err)
=======
					t.vlogf("RoundTrip retrying after failure: %v", roundTripErr)
>>>>>>> fd86cd4d
					continue
				case <-req.Context().Done():
					timer.Stop()
					err = req.Context().Err()
				}
			}
		}
		if err != nil {
			t.vlogf("RoundTrip failure: %v", err)
			return nil, err
		}
		return res, nil
	}
}

// CloseIdleConnections closes any connections which were previously
// connected from previous requests but are now sitting idle.
// It does not interrupt any connections currently in use.
func (t *Transport) CloseIdleConnections() {
	if cp, ok := t.connPool().(clientConnPoolIdleCloser); ok {
		cp.closeIdleConnections()
	}
}

var (
	errClientConnClosed    = errors.New("http2: client conn is closed")
	errClientConnUnusable  = errors.New("http2: client conn not usable")
	errClientConnGotGoAway = errors.New("http2: Transport received Server's graceful shutdown GOAWAY")
)

// shouldRetryRequest is called by RoundTrip when a request fails to get
// response headers. It is always called with a non-nil error.
// It returns either a request to retry (either the same request, or a
// modified clone), or an error if the request can't be replayed.
func shouldRetryRequest(req *http.Request, err error) (*http.Request, error) {
	if !canRetryError(err) {
		return nil, err
	}
	// If the Body is nil (or http.NoBody), it's safe to reuse
	// this request and its Body.
	if req.Body == nil || req.Body == http.NoBody {
		return req, nil
	}

	// If the request body can be reset back to its original
	// state via the optional req.GetBody, do that.
	if req.GetBody != nil {
		body, err := req.GetBody()
		if err != nil {
			return nil, err
		}
		newReq := *req
		newReq.Body = body
		return &newReq, nil
	}

	// The Request.Body can't reset back to the beginning, but we
	// don't seem to have started to read from it yet, so reuse
	// the request directly.
	if err == errClientConnUnusable {
		return req, nil
	}

	return nil, fmt.Errorf("http2: Transport: cannot retry err [%v] after Request.Body was written; define Request.GetBody to avoid this error", err)
}

func canRetryError(err error) bool {
	if err == errClientConnUnusable || err == errClientConnGotGoAway {
		return true
	}
	if se, ok := err.(StreamError); ok {
		if se.Code == ErrCodeProtocol && se.Cause == errFromPeer {
			// See golang/go#47635, golang/go#42777
			return true
		}
		return se.Code == ErrCodeRefusedStream
	}
	return false
}

func (t *Transport) dialClientConn(ctx context.Context, addr string, singleUse bool) (*ClientConn, error) {
	host, _, err := net.SplitHostPort(addr)
	if err != nil {
		return nil, err
	}
	tconn, err := t.dialTLS(ctx, "tcp", addr, t.newTLSConfig(host))
	if err != nil {
		return nil, err
	}
	return t.newClientConn(tconn, singleUse)
}

func (t *Transport) newTLSConfig(host string) *tls.Config {
	cfg := new(tls.Config)
	if t.TLSClientConfig != nil {
		*cfg = *t.TLSClientConfig.Clone()
	}
	if !strSliceContains(cfg.NextProtos, NextProtoTLS) {
		cfg.NextProtos = append([]string{NextProtoTLS}, cfg.NextProtos...)
	}
	if cfg.ServerName == "" {
		cfg.ServerName = host
	}
	return cfg
}

func (t *Transport) dialTLS(ctx context.Context, network, addr string, tlsCfg *tls.Config) (net.Conn, error) {
	if t.DialTLSContext != nil {
		return t.DialTLSContext(ctx, network, addr, tlsCfg)
	} else if t.DialTLS != nil {
		return t.DialTLS(network, addr, tlsCfg)
	}

	tlsCn, err := t.dialTLSWithContext(ctx, network, addr, tlsCfg)
	if err != nil {
		return nil, err
	}
	state := tlsCn.ConnectionState()
	if p := state.NegotiatedProtocol; p != NextProtoTLS {
		return nil, fmt.Errorf("http2: unexpected ALPN protocol %q; want %q", p, NextProtoTLS)
	}
	if !state.NegotiatedProtocolIsMutual {
		return nil, errors.New("http2: could not negotiate protocol mutually")
	}
	return tlsCn, nil
}

// disableKeepAlives reports whether connections should be closed as
// soon as possible after handling the first request.
func (t *Transport) disableKeepAlives() bool {
	return t.t1 != nil && t.t1.DisableKeepAlives
}

func (t *Transport) expectContinueTimeout() time.Duration {
	if t.t1 == nil {
		return 0
	}
	return t.t1.ExpectContinueTimeout
}

func (t *Transport) maxDecoderHeaderTableSize() uint32 {
	if v := t.MaxDecoderHeaderTableSize; v > 0 {
		return v
	}
	return initialHeaderTableSize
}

func (t *Transport) maxEncoderHeaderTableSize() uint32 {
	if v := t.MaxEncoderHeaderTableSize; v > 0 {
		return v
	}
	return initialHeaderTableSize
}

func (t *Transport) NewClientConn(c net.Conn) (*ClientConn, error) {
	return t.newClientConn(c, t.disableKeepAlives())
}

func (t *Transport) newClientConn(c net.Conn, singleUse bool) (*ClientConn, error) {
	cc := &ClientConn{
		t:                     t,
		tconn:                 c,
		readerDone:            make(chan struct{}),
		nextStreamID:          1,
		maxFrameSize:          16 << 10,                    // spec default
		initialWindowSize:     65535,                       // spec default
		maxConcurrentStreams:  initialMaxConcurrentStreams, // "infinite", per spec. Use a smaller value until we have received server settings.
		peerMaxHeaderListSize: 0xffffffffffffffff,          // "infinite", per spec. Use 2^64-1 instead.
		streams:               make(map[uint32]*clientStream),
		singleUse:             singleUse,
		wantSettingsAck:       true,
		pings:                 make(map[[8]byte]chan struct{}),
		reqHeaderMu:           make(chan struct{}, 1),
	}
	if d := t.idleConnTimeout(); d != 0 {
		cc.idleTimeout = d
		cc.idleTimer = time.AfterFunc(d, cc.onIdleTimeout)
	}
	if VerboseLogs {
		t.vlogf("http2: Transport creating client conn %p to %v", cc, c.RemoteAddr())
	}

	cc.cond = sync.NewCond(&cc.mu)
	cc.flow.add(int32(initialWindowSize))

	// TODO: adjust this writer size to account for frame size +
	// MTU + crypto/tls record padding.
	cc.bw = bufio.NewWriter(stickyErrWriter{
		conn:    c,
		timeout: t.WriteByteTimeout,
		err:     &cc.werr,
	})
	cc.br = bufio.NewReader(c)
	cc.fr = NewFramer(cc.bw, cc.br)
	if t.maxFrameReadSize() != 0 {
		cc.fr.SetMaxReadFrameSize(t.maxFrameReadSize())
	}
	if t.CountError != nil {
		cc.fr.countError = t.CountError
	}
	maxHeaderTableSize := t.maxDecoderHeaderTableSize()
	cc.fr.ReadMetaHeaders = hpack.NewDecoder(maxHeaderTableSize, nil)
	cc.fr.MaxHeaderListSize = t.maxHeaderListSize()

	cc.henc = hpack.NewEncoder(&cc.hbuf)
	cc.henc.SetMaxDynamicTableSizeLimit(t.maxEncoderHeaderTableSize())
	cc.peerMaxHeaderTableSize = initialHeaderTableSize

	if t.AllowHTTP {
		cc.nextStreamID = 3
	}

	if cs, ok := c.(connectionStater); ok {
		state := cs.ConnectionState()
		cc.tlsState = &state
	}

	initialSettings := []Setting{
		{ID: SettingEnablePush, Val: 0},
		{ID: SettingInitialWindowSize, Val: transportDefaultStreamFlow},
	}
	if max := t.maxFrameReadSize(); max != 0 {
		initialSettings = append(initialSettings, Setting{ID: SettingMaxFrameSize, Val: max})
	}
	if max := t.maxHeaderListSize(); max != 0 {
		initialSettings = append(initialSettings, Setting{ID: SettingMaxHeaderListSize, Val: max})
	}
	if maxHeaderTableSize != initialHeaderTableSize {
		initialSettings = append(initialSettings, Setting{ID: SettingHeaderTableSize, Val: maxHeaderTableSize})
	}

	cc.bw.Write(clientPreface)
	cc.fr.WriteSettings(initialSettings...)
	cc.fr.WriteWindowUpdate(0, transportDefaultConnFlow)
	cc.inflow.init(transportDefaultConnFlow + initialWindowSize)
	cc.bw.Flush()
	if cc.werr != nil {
		cc.Close()
		return nil, cc.werr
	}

	go cc.readLoop()
	return cc, nil
}

func (cc *ClientConn) healthCheck() {
	pingTimeout := cc.t.pingTimeout()
	// We don't need to periodically ping in the health check, because the readLoop of ClientConn will
	// trigger the healthCheck again if there is no frame received.
	ctx, cancel := context.WithTimeout(context.Background(), pingTimeout)
	defer cancel()
	cc.vlogf("http2: Transport sending health check")
	err := cc.Ping(ctx)
	if err != nil {
		cc.vlogf("http2: Transport health check failure: %v", err)
		cc.closeForLostPing()
	} else {
		cc.vlogf("http2: Transport health check success")
	}
}

// SetDoNotReuse marks cc as not reusable for future HTTP requests.
func (cc *ClientConn) SetDoNotReuse() {
	cc.mu.Lock()
	defer cc.mu.Unlock()
	cc.doNotReuse = true
}

func (cc *ClientConn) setGoAway(f *GoAwayFrame) {
	cc.mu.Lock()
	defer cc.mu.Unlock()

	old := cc.goAway
	cc.goAway = f

	// Merge the previous and current GoAway error frames.
	if cc.goAwayDebug == "" {
		cc.goAwayDebug = string(f.DebugData())
	}
	if old != nil && old.ErrCode != ErrCodeNo {
		cc.goAway.ErrCode = old.ErrCode
	}
	last := f.LastStreamID
	for streamID, cs := range cc.streams {
		if streamID > last {
			cs.abortStreamLocked(errClientConnGotGoAway)
		}
	}
}

// CanTakeNewRequest reports whether the connection can take a new request,
// meaning it has not been closed or received or sent a GOAWAY.
//
// If the caller is going to immediately make a new request on this
// connection, use ReserveNewRequest instead.
func (cc *ClientConn) CanTakeNewRequest() bool {
	cc.mu.Lock()
	defer cc.mu.Unlock()
	return cc.canTakeNewRequestLocked()
}

// ReserveNewRequest is like CanTakeNewRequest but also reserves a
// concurrent stream in cc. The reservation is decremented on the
// next call to RoundTrip.
func (cc *ClientConn) ReserveNewRequest() bool {
	cc.mu.Lock()
	defer cc.mu.Unlock()
	if st := cc.idleStateLocked(); !st.canTakeNewRequest {
		return false
	}
	cc.streamsReserved++
	return true
}

// ClientConnState describes the state of a ClientConn.
type ClientConnState struct {
	// Closed is whether the connection is closed.
	Closed bool

	// Closing is whether the connection is in the process of
	// closing. It may be closing due to shutdown, being a
	// single-use connection, being marked as DoNotReuse, or
	// having received a GOAWAY frame.
	Closing bool

	// StreamsActive is how many streams are active.
	StreamsActive int

	// StreamsReserved is how many streams have been reserved via
	// ClientConn.ReserveNewRequest.
	StreamsReserved int

	// StreamsPending is how many requests have been sent in excess
	// of the peer's advertised MaxConcurrentStreams setting and
	// are waiting for other streams to complete.
	StreamsPending int

	// MaxConcurrentStreams is how many concurrent streams the
	// peer advertised as acceptable. Zero means no SETTINGS
	// frame has been received yet.
	MaxConcurrentStreams uint32

	// LastIdle, if non-zero, is when the connection last
	// transitioned to idle state.
	LastIdle time.Time
}

// State returns a snapshot of cc's state.
func (cc *ClientConn) State() ClientConnState {
	cc.wmu.Lock()
	maxConcurrent := cc.maxConcurrentStreams
	if !cc.seenSettings {
		maxConcurrent = 0
	}
	cc.wmu.Unlock()

	cc.mu.Lock()
	defer cc.mu.Unlock()
	return ClientConnState{
		Closed:               cc.closed,
		Closing:              cc.closing || cc.singleUse || cc.doNotReuse || cc.goAway != nil,
		StreamsActive:        len(cc.streams),
		StreamsReserved:      cc.streamsReserved,
		StreamsPending:       cc.pendingRequests,
		LastIdle:             cc.lastIdle,
		MaxConcurrentStreams: maxConcurrent,
	}
}

// clientConnIdleState describes the suitability of a client
// connection to initiate a new RoundTrip request.
type clientConnIdleState struct {
	canTakeNewRequest bool
}

func (cc *ClientConn) idleState() clientConnIdleState {
	cc.mu.Lock()
	defer cc.mu.Unlock()
	return cc.idleStateLocked()
}

func (cc *ClientConn) idleStateLocked() (st clientConnIdleState) {
	if cc.singleUse && cc.nextStreamID > 1 {
		return
	}
	var maxConcurrentOkay bool
	if cc.t.StrictMaxConcurrentStreams {
		// We'll tell the caller we can take a new request to
		// prevent the caller from dialing a new TCP
		// connection, but then we'll block later before
		// writing it.
		maxConcurrentOkay = true
	} else {
		maxConcurrentOkay = int64(len(cc.streams)+cc.streamsReserved+1) <= int64(cc.maxConcurrentStreams)
	}

	st.canTakeNewRequest = cc.goAway == nil && !cc.closed && !cc.closing && maxConcurrentOkay &&
		!cc.doNotReuse &&
		int64(cc.nextStreamID)+2*int64(cc.pendingRequests) < math.MaxInt32 &&
		!cc.tooIdleLocked()
	return
}

func (cc *ClientConn) canTakeNewRequestLocked() bool {
	st := cc.idleStateLocked()
	return st.canTakeNewRequest
}

// tooIdleLocked reports whether this connection has been been sitting idle
// for too much wall time.
func (cc *ClientConn) tooIdleLocked() bool {
	// The Round(0) strips the monontonic clock reading so the
	// times are compared based on their wall time. We don't want
	// to reuse a connection that's been sitting idle during
	// VM/laptop suspend if monotonic time was also frozen.
	return cc.idleTimeout != 0 && !cc.lastIdle.IsZero() && time.Since(cc.lastIdle.Round(0)) > cc.idleTimeout
}

// onIdleTimeout is called from a time.AfterFunc goroutine. It will
// only be called when we're idle, but because we're coming from a new
// goroutine, there could be a new request coming in at the same time,
// so this simply calls the synchronized closeIfIdle to shut down this
// connection. The timer could just call closeIfIdle, but this is more
// clear.
func (cc *ClientConn) onIdleTimeout() {
	cc.closeIfIdle()
}

func (cc *ClientConn) closeConn() {
	t := time.AfterFunc(250*time.Millisecond, cc.forceCloseConn)
	defer t.Stop()
	cc.tconn.Close()
}

// A tls.Conn.Close can hang for a long time if the peer is unresponsive.
// Try to shut it down more aggressively.
func (cc *ClientConn) forceCloseConn() {
	tc, ok := cc.tconn.(*tls.Conn)
	if !ok {
		return
	}
	if nc := tlsUnderlyingConn(tc); nc != nil {
		nc.Close()
	}
}

func (cc *ClientConn) closeIfIdle() {
	cc.mu.Lock()
	if len(cc.streams) > 0 || cc.streamsReserved > 0 {
		cc.mu.Unlock()
		return
	}
	cc.closed = true
	nextID := cc.nextStreamID
	// TODO: do clients send GOAWAY too? maybe? Just Close:
	cc.mu.Unlock()

	if VerboseLogs {
		cc.vlogf("http2: Transport closing idle conn %p (forSingleUse=%v, maxStream=%v)", cc, cc.singleUse, nextID-2)
	}
	cc.closeConn()
}

func (cc *ClientConn) isDoNotReuseAndIdle() bool {
	cc.mu.Lock()
	defer cc.mu.Unlock()
	return cc.doNotReuse && len(cc.streams) == 0
}

var shutdownEnterWaitStateHook = func() {}

// Shutdown gracefully closes the client connection, waiting for running streams to complete.
func (cc *ClientConn) Shutdown(ctx context.Context) error {
	if err := cc.sendGoAway(); err != nil {
		return err
	}
	// Wait for all in-flight streams to complete or connection to close
	done := make(chan struct{})
	cancelled := false // guarded by cc.mu
	go func() {
		cc.mu.Lock()
		defer cc.mu.Unlock()
		for {
			if len(cc.streams) == 0 || cc.closed {
				cc.closed = true
				close(done)
				break
			}
			if cancelled {
				break
			}
			cc.cond.Wait()
		}
	}()
	shutdownEnterWaitStateHook()
	select {
	case <-done:
		cc.closeConn()
		return nil
	case <-ctx.Done():
		cc.mu.Lock()
		// Free the goroutine above
		cancelled = true
		cc.cond.Broadcast()
		cc.mu.Unlock()
		return ctx.Err()
	}
}

func (cc *ClientConn) sendGoAway() error {
	cc.mu.Lock()
	closing := cc.closing
	cc.closing = true
	maxStreamID := cc.nextStreamID
	cc.mu.Unlock()
	if closing {
		// GOAWAY sent already
		return nil
	}

	cc.wmu.Lock()
	defer cc.wmu.Unlock()
	// Send a graceful shutdown frame to server
	if err := cc.fr.WriteGoAway(maxStreamID, ErrCodeNo, nil); err != nil {
		return err
	}
	if err := cc.bw.Flush(); err != nil {
		return err
	}
	// Prevent new requests
	return nil
}

// closes the client connection immediately. In-flight requests are interrupted.
// err is sent to streams.
func (cc *ClientConn) closeForError(err error) {
	cc.mu.Lock()
	cc.closed = true
	for _, cs := range cc.streams {
		cs.abortStreamLocked(err)
	}
	cc.cond.Broadcast()
	cc.mu.Unlock()
	cc.closeConn()
}

// Close closes the client connection immediately.
//
// In-flight requests are interrupted. For a graceful shutdown, use Shutdown instead.
func (cc *ClientConn) Close() error {
	err := errors.New("http2: client connection force closed via ClientConn.Close")
	cc.closeForError(err)
	return nil
}

// closes the client connection immediately. In-flight requests are interrupted.
func (cc *ClientConn) closeForLostPing() {
	err := errors.New("http2: client connection lost")
	if f := cc.t.CountError; f != nil {
		f("conn_close_lost_ping")
	}
	cc.closeForError(err)
}

// errRequestCanceled is a copy of net/http's errRequestCanceled because it's not
// exported. At least they'll be DeepEqual for h1-vs-h2 comparisons tests.
var errRequestCanceled = errors.New("net/http: request canceled")

func commaSeparatedTrailers(req *http.Request) (string, error) {
	keys := make([]string, 0, len(req.Trailer))
	for k := range req.Trailer {
		k = canonicalHeader(k)
		switch k {
		case "Transfer-Encoding", "Trailer", "Content-Length":
			return "", fmt.Errorf("invalid Trailer key %q", k)
		}
		keys = append(keys, k)
	}
	if len(keys) > 0 {
		sort.Strings(keys)
		return strings.Join(keys, ","), nil
	}
	return "", nil
}

func (cc *ClientConn) responseHeaderTimeout() time.Duration {
	if cc.t.t1 != nil {
		return cc.t.t1.ResponseHeaderTimeout
	}
	// No way to do this (yet?) with just an http2.Transport. Probably
	// no need. Request.Cancel this is the new way. We only need to support
	// this for compatibility with the old http.Transport fields when
	// we're doing transparent http2.
	return 0
}

// checkConnHeaders checks whether req has any invalid connection-level headers.
// per RFC 7540 section 8.1.2.2: Connection-Specific Header Fields.
// Certain headers are special-cased as okay but not transmitted later.
func checkConnHeaders(req *http.Request) error {
	if v := req.Header.Get("Upgrade"); v != "" {
		return fmt.Errorf("http2: invalid Upgrade request header: %q", req.Header["Upgrade"])
	}
	if vv := req.Header["Transfer-Encoding"]; len(vv) > 0 && (len(vv) > 1 || vv[0] != "" && vv[0] != "chunked") {
		return fmt.Errorf("http2: invalid Transfer-Encoding request header: %q", vv)
	}
	if vv := req.Header["Connection"]; len(vv) > 0 && (len(vv) > 1 || vv[0] != "" && !asciiEqualFold(vv[0], "close") && !asciiEqualFold(vv[0], "keep-alive")) {
		return fmt.Errorf("http2: invalid Connection request header: %q", vv)
	}
	return nil
}

// actualContentLength returns a sanitized version of
// req.ContentLength, where 0 actually means zero (not unknown) and -1
// means unknown.
func actualContentLength(req *http.Request) int64 {
	if req.Body == nil || req.Body == http.NoBody {
		return 0
	}
	if req.ContentLength != 0 {
		return req.ContentLength
	}
	return -1
}

func (cc *ClientConn) decrStreamReservations() {
	cc.mu.Lock()
	defer cc.mu.Unlock()
	cc.decrStreamReservationsLocked()
}

func (cc *ClientConn) decrStreamReservationsLocked() {
	if cc.streamsReserved > 0 {
		cc.streamsReserved--
	}
}

func (cc *ClientConn) RoundTrip(req *http.Request) (*http.Response, error) {
	ctx := req.Context()
	cs := &clientStream{
		cc:                   cc,
		ctx:                  ctx,
		reqCancel:            req.Cancel,
		isHead:               req.Method == "HEAD",
		reqBody:              req.Body,
		reqBodyContentLength: actualContentLength(req),
		trace:                httptrace.ContextClientTrace(ctx),
		peerClosed:           make(chan struct{}),
		abort:                make(chan struct{}),
		respHeaderRecv:       make(chan struct{}),
		donec:                make(chan struct{}),
	}
	go cs.doRequest(req)

	waitDone := func() error {
		select {
		case <-cs.donec:
			return nil
		case <-ctx.Done():
			return ctx.Err()
		case <-cs.reqCancel:
			return errRequestCanceled
		}
	}

	handleResponseHeaders := func() (*http.Response, error) {
		res := cs.res
		if res.StatusCode > 299 {
			// On error or status code 3xx, 4xx, 5xx, etc abort any
			// ongoing write, assuming that the server doesn't care
			// about our request body. If the server replied with 1xx or
			// 2xx, however, then assume the server DOES potentially
			// want our body (e.g. full-duplex streaming:
			// golang.org/issue/13444). If it turns out the server
			// doesn't, they'll RST_STREAM us soon enough. This is a
			// heuristic to avoid adding knobs to Transport. Hopefully
			// we can keep it.
			cs.abortRequestBodyWrite()
		}
		res.Request = req
		res.TLS = cc.tlsState
		if res.Body == noBody && actualContentLength(req) == 0 {
			// If there isn't a request or response body still being
			// written, then wait for the stream to be closed before
			// RoundTrip returns.
			if err := waitDone(); err != nil {
				return nil, err
			}
		}
		return res, nil
	}

	cancelRequest := func(cs *clientStream, err error) error {
		cs.cc.mu.Lock()
		defer cs.cc.mu.Unlock()
		cs.abortStreamLocked(err)
		if cs.ID != 0 {
			// This request may have failed because of a problem with the connection,
			// or for some unrelated reason. (For example, the user might have canceled
			// the request without waiting for a response.) Mark the connection as
			// not reusable, since trying to reuse a dead connection is worse than
			// unnecessarily creating a new one.
			//
			// If cs.ID is 0, then the request was never allocated a stream ID and
			// whatever went wrong was unrelated to the connection. We might have
			// timed out waiting for a stream slot when StrictMaxConcurrentStreams
			// is set, for example, in which case retrying on a different connection
			// will not help.
			cs.cc.doNotReuse = true
		}
		return err
	}

	for {
		select {
		case <-cs.respHeaderRecv:
			return handleResponseHeaders()
		case <-cs.abort:
			select {
			case <-cs.respHeaderRecv:
				// If both cs.respHeaderRecv and cs.abort are signaling,
				// pick respHeaderRecv. The server probably wrote the
				// response and immediately reset the stream.
				// golang.org/issue/49645
				return handleResponseHeaders()
			default:
				waitDone()
				return nil, cancelRequest(cs, cs.abortErr)
			}
		case <-ctx.Done():
			return nil, cancelRequest(cs, ctx.Err())
		case <-cs.reqCancel:
			return nil, cancelRequest(cs, errRequestCanceled)
		}
	}
}

// doRequest runs for the duration of the request lifetime.
//
// It sends the request and performs post-request cleanup (closing Request.Body, etc.).
func (cs *clientStream) doRequest(req *http.Request) {
	err := cs.writeRequest(req)
	cs.cleanupWriteRequest(err)
}

// writeRequest sends a request.
//
// It returns nil after the request is written, the response read,
// and the request stream is half-closed by the peer.
//
// It returns non-nil if the request ends otherwise.
// If the returned error is StreamError, the error Code may be used in resetting the stream.
func (cs *clientStream) writeRequest(req *http.Request) (err error) {
	cc := cs.cc
	ctx := cs.ctx

	if err := checkConnHeaders(req); err != nil {
		return err
	}

	// Acquire the new-request lock by writing to reqHeaderMu.
	// This lock guards the critical section covering allocating a new stream ID
	// (requires mu) and creating the stream (requires wmu).
	if cc.reqHeaderMu == nil {
		panic("RoundTrip on uninitialized ClientConn") // for tests
	}
	select {
	case cc.reqHeaderMu <- struct{}{}:
	case <-cs.reqCancel:
		return errRequestCanceled
	case <-ctx.Done():
		return ctx.Err()
	}

	cc.mu.Lock()
	if cc.idleTimer != nil {
		cc.idleTimer.Stop()
	}
	cc.decrStreamReservationsLocked()
	if err := cc.awaitOpenSlotForStreamLocked(cs); err != nil {
		cc.mu.Unlock()
		<-cc.reqHeaderMu
		return err
	}
	cc.addStreamLocked(cs) // assigns stream ID
	if isConnectionCloseRequest(req) {
		cc.doNotReuse = true
	}
	cc.mu.Unlock()

	// TODO(bradfitz): this is a copy of the logic in net/http. Unify somewhere?
	if !cc.t.disableCompression() &&
		req.Header.Get("Accept-Encoding") == "" &&
		req.Header.Get("Range") == "" &&
		!cs.isHead {
		// Request gzip only, not deflate. Deflate is ambiguous and
		// not as universally supported anyway.
		// See: https://zlib.net/zlib_faq.html#faq39
		//
		// Note that we don't request this for HEAD requests,
		// due to a bug in nginx:
		//   http://trac.nginx.org/nginx/ticket/358
		//   https://golang.org/issue/5522
		//
		// We don't request gzip if the request is for a range, since
		// auto-decoding a portion of a gzipped document will just fail
		// anyway. See https://golang.org/issue/8923
		cs.requestedGzip = true
	}

	continueTimeout := cc.t.expectContinueTimeout()
	if continueTimeout != 0 {
		if !httpguts.HeaderValuesContainsToken(req.Header["Expect"], "100-continue") {
			continueTimeout = 0
		} else {
			cs.on100 = make(chan struct{}, 1)
		}
	}

	// Past this point (where we send request headers), it is possible for
	// RoundTrip to return successfully. Since the RoundTrip contract permits
	// the caller to "mutate or reuse" the Request after closing the Response's Body,
	// we must take care when referencing the Request from here on.
	err = cs.encodeAndWriteHeaders(req)
	<-cc.reqHeaderMu
	if err != nil {
		return err
	}

	hasBody := cs.reqBodyContentLength != 0
	if !hasBody {
		cs.sentEndStream = true
	} else {
		if continueTimeout != 0 {
			traceWait100Continue(cs.trace)
			timer := time.NewTimer(continueTimeout)
			select {
			case <-timer.C:
				err = nil
			case <-cs.on100:
				err = nil
			case <-cs.abort:
				err = cs.abortErr
			case <-ctx.Done():
				err = ctx.Err()
			case <-cs.reqCancel:
				err = errRequestCanceled
			}
			timer.Stop()
			if err != nil {
				traceWroteRequest(cs.trace, err)
				return err
			}
		}

		if err = cs.writeRequestBody(req); err != nil {
			if err != errStopReqBodyWrite {
				traceWroteRequest(cs.trace, err)
				return err
			}
		} else {
			cs.sentEndStream = true
		}
	}

	traceWroteRequest(cs.trace, err)

	var respHeaderTimer <-chan time.Time
	var respHeaderRecv chan struct{}
	if d := cc.responseHeaderTimeout(); d != 0 {
		timer := time.NewTimer(d)
		defer timer.Stop()
		respHeaderTimer = timer.C
		respHeaderRecv = cs.respHeaderRecv
	}
	// Wait until the peer half-closes its end of the stream,
	// or until the request is aborted (via context, error, or otherwise),
	// whichever comes first.
	for {
		select {
		case <-cs.peerClosed:
			return nil
		case <-respHeaderTimer:
			return errTimeout
		case <-respHeaderRecv:
			respHeaderRecv = nil
			respHeaderTimer = nil // keep waiting for END_STREAM
		case <-cs.abort:
			return cs.abortErr
		case <-ctx.Done():
			return ctx.Err()
		case <-cs.reqCancel:
			return errRequestCanceled
		}
	}
}

func (cs *clientStream) encodeAndWriteHeaders(req *http.Request) error {
	cc := cs.cc
	ctx := cs.ctx

	cc.wmu.Lock()
	defer cc.wmu.Unlock()

	// If the request was canceled while waiting for cc.mu, just quit.
	select {
	case <-cs.abort:
		return cs.abortErr
	case <-ctx.Done():
		return ctx.Err()
	case <-cs.reqCancel:
		return errRequestCanceled
	default:
	}

	// Encode headers.
	//
	// we send: HEADERS{1}, CONTINUATION{0,} + DATA{0,} (DATA is
	// sent by writeRequestBody below, along with any Trailers,
	// again in form HEADERS{1}, CONTINUATION{0,})
	trailers, err := commaSeparatedTrailers(req)
	if err != nil {
		return err
	}
	hasTrailers := trailers != ""
	contentLen := actualContentLength(req)
	hasBody := contentLen != 0
	hdrs, err := cc.encodeHeaders(req, cs.requestedGzip, trailers, contentLen)
	if err != nil {
		return err
	}

	// Write the request.
	endStream := !hasBody && !hasTrailers
	cs.sentHeaders = true
	err = cc.writeHeaders(cs.ID, endStream, int(cc.maxFrameSize), hdrs)
	traceWroteHeaders(cs.trace)
	return err
}

// cleanupWriteRequest performs post-request tasks.
//
// If err (the result of writeRequest) is non-nil and the stream is not closed,
// cleanupWriteRequest will send a reset to the peer.
func (cs *clientStream) cleanupWriteRequest(err error) {
	cc := cs.cc

	if cs.ID == 0 {
		// We were canceled before creating the stream, so return our reservation.
		cc.decrStreamReservations()
	}

	// TODO: write h12Compare test showing whether
	// Request.Body is closed by the Transport,
	// and in multiple cases: server replies <=299 and >299
	// while still writing request body
	cc.mu.Lock()
	mustCloseBody := false
	if cs.reqBody != nil && cs.reqBodyClosed == nil {
		mustCloseBody = true
		cs.reqBodyClosed = make(chan struct{})
	}
	bodyClosed := cs.reqBodyClosed
	cc.mu.Unlock()
	if mustCloseBody {
		cs.reqBody.Close()
		close(bodyClosed)
	}
	if bodyClosed != nil {
		<-bodyClosed
	}

	if err != nil && cs.sentEndStream {
		// If the connection is closed immediately after the response is read,
		// we may be aborted before finishing up here. If the stream was closed
		// cleanly on both sides, there is no error.
		select {
		case <-cs.peerClosed:
			err = nil
		default:
		}
	}
	if err != nil {
		cs.abortStream(err) // possibly redundant, but harmless
		if cs.sentHeaders {
			if se, ok := err.(StreamError); ok {
				if se.Cause != errFromPeer {
					cc.writeStreamReset(cs.ID, se.Code, err)
				}
			} else {
				cc.writeStreamReset(cs.ID, ErrCodeCancel, err)
			}
		}
		cs.bufPipe.CloseWithError(err) // no-op if already closed
	} else {
		if cs.sentHeaders && !cs.sentEndStream {
			cc.writeStreamReset(cs.ID, ErrCodeNo, nil)
		}
		cs.bufPipe.CloseWithError(errRequestCanceled)
	}
	if cs.ID != 0 {
		cc.forgetStreamID(cs.ID)
	}

	cc.wmu.Lock()
	werr := cc.werr
	cc.wmu.Unlock()
	if werr != nil {
		cc.Close()
	}

	close(cs.donec)
}

// awaitOpenSlotForStreamLocked waits until len(streams) < maxConcurrentStreams.
// Must hold cc.mu.
func (cc *ClientConn) awaitOpenSlotForStreamLocked(cs *clientStream) error {
	for {
		cc.lastActive = time.Now()
		if cc.closed || !cc.canTakeNewRequestLocked() {
			return errClientConnUnusable
		}
		cc.lastIdle = time.Time{}
		if int64(len(cc.streams)) < int64(cc.maxConcurrentStreams) {
			return nil
		}
		cc.pendingRequests++
		cc.cond.Wait()
		cc.pendingRequests--
		select {
		case <-cs.abort:
			return cs.abortErr
		default:
		}
	}
}

// requires cc.wmu be held
func (cc *ClientConn) writeHeaders(streamID uint32, endStream bool, maxFrameSize int, hdrs []byte) error {
	first := true // first frame written (HEADERS is first, then CONTINUATION)
	for len(hdrs) > 0 && cc.werr == nil {
		chunk := hdrs
		if len(chunk) > maxFrameSize {
			chunk = chunk[:maxFrameSize]
		}
		hdrs = hdrs[len(chunk):]
		endHeaders := len(hdrs) == 0
		if first {
			cc.fr.WriteHeaders(HeadersFrameParam{
				StreamID:      streamID,
				BlockFragment: chunk,
				EndStream:     endStream,
				EndHeaders:    endHeaders,
			})
			first = false
		} else {
			cc.fr.WriteContinuation(streamID, endHeaders, chunk)
		}
	}
	cc.bw.Flush()
	return cc.werr
}

// internal error values; they don't escape to callers
var (
	// abort request body write; don't send cancel
	errStopReqBodyWrite = errors.New("http2: aborting request body write")

	// abort request body write, but send stream reset of cancel.
	errStopReqBodyWriteAndCancel = errors.New("http2: canceling request")

	errReqBodyTooLong = errors.New("http2: request body larger than specified content length")
)

// frameScratchBufferLen returns the length of a buffer to use for
// outgoing request bodies to read/write to/from.
//
// It returns max(1, min(peer's advertised max frame size,
// Request.ContentLength+1, 512KB)).
func (cs *clientStream) frameScratchBufferLen(maxFrameSize int) int {
	const max = 512 << 10
	n := int64(maxFrameSize)
	if n > max {
		n = max
	}
	if cl := cs.reqBodyContentLength; cl != -1 && cl+1 < n {
		// Add an extra byte past the declared content-length to
		// give the caller's Request.Body io.Reader a chance to
		// give us more bytes than they declared, so we can catch it
		// early.
		n = cl + 1
	}
	if n < 1 {
		return 1
	}
	return int(n) // doesn't truncate; max is 512K
}

var bufPool sync.Pool // of *[]byte

func (cs *clientStream) writeRequestBody(req *http.Request) (err error) {
	cc := cs.cc
	body := cs.reqBody
	sentEnd := false // whether we sent the final DATA frame w/ END_STREAM

	hasTrailers := req.Trailer != nil
	remainLen := cs.reqBodyContentLength
	hasContentLen := remainLen != -1

	cc.mu.Lock()
	maxFrameSize := int(cc.maxFrameSize)
	cc.mu.Unlock()

	// Scratch buffer for reading into & writing from.
	scratchLen := cs.frameScratchBufferLen(maxFrameSize)
	var buf []byte
	if bp, ok := bufPool.Get().(*[]byte); ok && len(*bp) >= scratchLen {
		defer bufPool.Put(bp)
		buf = *bp
	} else {
		buf = make([]byte, scratchLen)
		defer bufPool.Put(&buf)
	}

	var sawEOF bool
	for !sawEOF {
		n, err := body.Read(buf)
		if hasContentLen {
			remainLen -= int64(n)
			if remainLen == 0 && err == nil {
				// The request body's Content-Length was predeclared and
				// we just finished reading it all, but the underlying io.Reader
				// returned the final chunk with a nil error (which is one of
				// the two valid things a Reader can do at EOF). Because we'd prefer
				// to send the END_STREAM bit early, double-check that we're actually
				// at EOF. Subsequent reads should return (0, EOF) at this point.
				// If either value is different, we return an error in one of two ways below.
				var scratch [1]byte
				var n1 int
				n1, err = body.Read(scratch[:])
				remainLen -= int64(n1)
			}
			if remainLen < 0 {
				err = errReqBodyTooLong
				return err
			}
		}
		if err != nil {
			cc.mu.Lock()
			bodyClosed := cs.reqBodyClosed != nil
			cc.mu.Unlock()
			switch {
			case bodyClosed:
				return errStopReqBodyWrite
			case err == io.EOF:
				sawEOF = true
				err = nil
			default:
				return err
			}
		}

		remain := buf[:n]
		for len(remain) > 0 && err == nil {
			var allowed int32
			allowed, err = cs.awaitFlowControl(len(remain))
			if err != nil {
				return err
			}
			cc.wmu.Lock()
			data := remain[:allowed]
			remain = remain[allowed:]
			sentEnd = sawEOF && len(remain) == 0 && !hasTrailers
			err = cc.fr.WriteData(cs.ID, sentEnd, data)
			if err == nil {
				// TODO(bradfitz): this flush is for latency, not bandwidth.
				// Most requests won't need this. Make this opt-in or
				// opt-out?  Use some heuristic on the body type? Nagel-like
				// timers?  Based on 'n'? Only last chunk of this for loop,
				// unless flow control tokens are low? For now, always.
				// If we change this, see comment below.
				err = cc.bw.Flush()
			}
			cc.wmu.Unlock()
		}
		if err != nil {
			return err
		}
	}

	if sentEnd {
		// Already sent END_STREAM (which implies we have no
		// trailers) and flushed, because currently all
		// WriteData frames above get a flush. So we're done.
		return nil
	}

	// Since the RoundTrip contract permits the caller to "mutate or reuse"
	// a request after the Response's Body is closed, verify that this hasn't
	// happened before accessing the trailers.
	cc.mu.Lock()
	trailer := req.Trailer
	err = cs.abortErr
	cc.mu.Unlock()
	if err != nil {
		return err
	}

	cc.wmu.Lock()
	defer cc.wmu.Unlock()
	var trls []byte
	if len(trailer) > 0 {
		trls, err = cc.encodeTrailers(trailer)
		if err != nil {
			return err
		}
	}

	// Two ways to send END_STREAM: either with trailers, or
	// with an empty DATA frame.
	if len(trls) > 0 {
		err = cc.writeHeaders(cs.ID, true, maxFrameSize, trls)
	} else {
		err = cc.fr.WriteData(cs.ID, true, nil)
	}
	if ferr := cc.bw.Flush(); ferr != nil && err == nil {
		err = ferr
	}
	return err
}

// awaitFlowControl waits for [1, min(maxBytes, cc.cs.maxFrameSize)] flow
// control tokens from the server.
// It returns either the non-zero number of tokens taken or an error
// if the stream is dead.
func (cs *clientStream) awaitFlowControl(maxBytes int) (taken int32, err error) {
	cc := cs.cc
	ctx := cs.ctx
	cc.mu.Lock()
	defer cc.mu.Unlock()
	for {
		if cc.closed {
			return 0, errClientConnClosed
		}
		if cs.reqBodyClosed != nil {
			return 0, errStopReqBodyWrite
		}
		select {
		case <-cs.abort:
			return 0, cs.abortErr
		case <-ctx.Done():
			return 0, ctx.Err()
		case <-cs.reqCancel:
			return 0, errRequestCanceled
		default:
		}
		if a := cs.flow.available(); a > 0 {
			take := a
			if int(take) > maxBytes {

				take = int32(maxBytes) // can't truncate int; take is int32
			}
			if take > int32(cc.maxFrameSize) {
				take = int32(cc.maxFrameSize)
			}
			cs.flow.take(take)
			return take, nil
		}
		cc.cond.Wait()
	}
}

var errNilRequestURL = errors.New("http2: Request.URI is nil")

// requires cc.wmu be held.
func (cc *ClientConn) encodeHeaders(req *http.Request, addGzipHeader bool, trailers string, contentLength int64) ([]byte, error) {
	cc.hbuf.Reset()
	if req.URL == nil {
		return nil, errNilRequestURL
	}

	host := req.Host
	if host == "" {
		host = req.URL.Host
	}
	host, err := httpguts.PunycodeHostPort(host)
	if err != nil {
		return nil, err
	}

	var path string
	if req.Method != "CONNECT" {
		path = req.URL.RequestURI()
		if !validPseudoPath(path) {
			orig := path
			path = strings.TrimPrefix(path, req.URL.Scheme+"://"+host)
			if !validPseudoPath(path) {
				if req.URL.Opaque != "" {
					return nil, fmt.Errorf("invalid request :path %q from URL.Opaque = %q", orig, req.URL.Opaque)
				} else {
					return nil, fmt.Errorf("invalid request :path %q", orig)
				}
			}
		}
	}

	// Check for any invalid headers and return an error before we
	// potentially pollute our hpack state. (We want to be able to
	// continue to reuse the hpack encoder for future requests)
	for k, vv := range req.Header {
		if !httpguts.ValidHeaderFieldName(k) {
			return nil, fmt.Errorf("invalid HTTP header name %q", k)
		}
		for _, v := range vv {
			if !httpguts.ValidHeaderFieldValue(v) {
				// Don't include the value in the error, because it may be sensitive.
				return nil, fmt.Errorf("invalid HTTP header value for header %q", k)
			}
		}
	}

	enumerateHeaders := func(f func(name, value string)) {
		// 8.1.2.3 Request Pseudo-Header Fields
		// The :path pseudo-header field includes the path and query parts of the
		// target URI (the path-absolute production and optionally a '?' character
		// followed by the query production (see Sections 3.3 and 3.4 of
		// [RFC3986]).
		f(":authority", host)
		m := req.Method
		if m == "" {
			m = http.MethodGet
		}
		f(":method", m)
		if req.Method != "CONNECT" {
			f(":path", path)
			f(":scheme", req.URL.Scheme)
		}
		if trailers != "" {
			f("trailer", trailers)
		}

		var didUA bool
		for k, vv := range req.Header {
			if asciiEqualFold(k, "host") || asciiEqualFold(k, "content-length") {
				// Host is :authority, already sent.
				// Content-Length is automatic, set below.
				continue
			} else if asciiEqualFold(k, "connection") ||
				asciiEqualFold(k, "proxy-connection") ||
				asciiEqualFold(k, "transfer-encoding") ||
				asciiEqualFold(k, "upgrade") ||
				asciiEqualFold(k, "keep-alive") {
				// Per 8.1.2.2 Connection-Specific Header
				// Fields, don't send connection-specific
				// fields. We have already checked if any
				// are error-worthy so just ignore the rest.
				continue
			} else if asciiEqualFold(k, "user-agent") {
				// Match Go's http1 behavior: at most one
				// User-Agent. If set to nil or empty string,
				// then omit it. Otherwise if not mentioned,
				// include the default (below).
				didUA = true
				if len(vv) < 1 {
					continue
				}
				vv = vv[:1]
				if vv[0] == "" {
					continue
				}
			} else if asciiEqualFold(k, "cookie") {
				// Per 8.1.2.5 To allow for better compression efficiency, the
				// Cookie header field MAY be split into separate header fields,
				// each with one or more cookie-pairs.
				for _, v := range vv {
					for {
						p := strings.IndexByte(v, ';')
						if p < 0 {
							break
						}
						f("cookie", v[:p])
						p++
						// strip space after semicolon if any.
						for p+1 <= len(v) && v[p] == ' ' {
							p++
						}
						v = v[p:]
					}
					if len(v) > 0 {
						f("cookie", v)
					}
				}
				continue
			}

			for _, v := range vv {
				f(k, v)
			}
		}
		if shouldSendReqContentLength(req.Method, contentLength) {
			f("content-length", strconv.FormatInt(contentLength, 10))
		}
		if addGzipHeader {
			f("accept-encoding", "gzip")
		}
		if !didUA {
			f("user-agent", defaultUserAgent)
		}
	}

	// Do a first pass over the headers counting bytes to ensure
	// we don't exceed cc.peerMaxHeaderListSize. This is done as a
	// separate pass before encoding the headers to prevent
	// modifying the hpack state.
	hlSize := uint64(0)
	enumerateHeaders(func(name, value string) {
		hf := hpack.HeaderField{Name: name, Value: value}
		hlSize += uint64(hf.Size())
	})

	if hlSize > cc.peerMaxHeaderListSize {
		return nil, errRequestHeaderListSize
	}

	trace := httptrace.ContextClientTrace(req.Context())
	traceHeaders := traceHasWroteHeaderField(trace)

	// Header list size is ok. Write the headers.
	enumerateHeaders(func(name, value string) {
		name, ascii := lowerHeader(name)
		if !ascii {
			// Skip writing invalid headers. Per RFC 7540, Section 8.1.2, header
			// field names have to be ASCII characters (just as in HTTP/1.x).
			return
		}
		cc.writeHeader(name, value)
		if traceHeaders {
			traceWroteHeaderField(trace, name, value)
		}
	})

	return cc.hbuf.Bytes(), nil
}

// shouldSendReqContentLength reports whether the http2.Transport should send
// a "content-length" request header. This logic is basically a copy of the net/http
// transferWriter.shouldSendContentLength.
// The contentLength is the corrected contentLength (so 0 means actually 0, not unknown).
// -1 means unknown.
func shouldSendReqContentLength(method string, contentLength int64) bool {
	if contentLength > 0 {
		return true
	}
	if contentLength < 0 {
		return false
	}
	// For zero bodies, whether we send a content-length depends on the method.
	// It also kinda doesn't matter for http2 either way, with END_STREAM.
	switch method {
	case "POST", "PUT", "PATCH":
		return true
	default:
		return false
	}
}

// requires cc.wmu be held.
func (cc *ClientConn) encodeTrailers(trailer http.Header) ([]byte, error) {
	cc.hbuf.Reset()

	hlSize := uint64(0)
	for k, vv := range trailer {
		for _, v := range vv {
			hf := hpack.HeaderField{Name: k, Value: v}
			hlSize += uint64(hf.Size())
		}
	}
	if hlSize > cc.peerMaxHeaderListSize {
		return nil, errRequestHeaderListSize
	}

	for k, vv := range trailer {
		lowKey, ascii := lowerHeader(k)
		if !ascii {
			// Skip writing invalid headers. Per RFC 7540, Section 8.1.2, header
			// field names have to be ASCII characters (just as in HTTP/1.x).
			continue
		}
		// Transfer-Encoding, etc.. have already been filtered at the
		// start of RoundTrip
		for _, v := range vv {
			cc.writeHeader(lowKey, v)
		}
	}
	return cc.hbuf.Bytes(), nil
}

func (cc *ClientConn) writeHeader(name, value string) {
	if VerboseLogs {
		log.Printf("http2: Transport encoding header %q = %q", name, value)
	}
	cc.henc.WriteField(hpack.HeaderField{Name: name, Value: value})
}

type resAndError struct {
	_   incomparable
	res *http.Response
	err error
}

// requires cc.mu be held.
func (cc *ClientConn) addStreamLocked(cs *clientStream) {
	cs.flow.add(int32(cc.initialWindowSize))
	cs.flow.setConnFlow(&cc.flow)
	cs.inflow.init(transportDefaultStreamFlow)
	cs.ID = cc.nextStreamID
	cc.nextStreamID += 2
	cc.streams[cs.ID] = cs
	if cs.ID == 0 {
		panic("assigned stream ID 0")
	}
}

func (cc *ClientConn) forgetStreamID(id uint32) {
	cc.mu.Lock()
	slen := len(cc.streams)
	delete(cc.streams, id)
	if len(cc.streams) != slen-1 {
		panic("forgetting unknown stream id")
	}
	cc.lastActive = time.Now()
	if len(cc.streams) == 0 && cc.idleTimer != nil {
		cc.idleTimer.Reset(cc.idleTimeout)
		cc.lastIdle = time.Now()
	}
	// Wake up writeRequestBody via clientStream.awaitFlowControl and
	// wake up RoundTrip if there is a pending request.
	cc.cond.Broadcast()

	closeOnIdle := cc.singleUse || cc.doNotReuse || cc.t.disableKeepAlives() || cc.goAway != nil
	if closeOnIdle && cc.streamsReserved == 0 && len(cc.streams) == 0 {
		if VerboseLogs {
			cc.vlogf("http2: Transport closing idle conn %p (forSingleUse=%v, maxStream=%v)", cc, cc.singleUse, cc.nextStreamID-2)
		}
		cc.closed = true
		defer cc.closeConn()
	}

	cc.mu.Unlock()
}

// clientConnReadLoop is the state owned by the clientConn's frame-reading readLoop.
type clientConnReadLoop struct {
	_  incomparable
	cc *ClientConn
}

// readLoop runs in its own goroutine and reads and dispatches frames.
func (cc *ClientConn) readLoop() {
	rl := &clientConnReadLoop{cc: cc}
	defer rl.cleanup()
	cc.readerErr = rl.run()
	if ce, ok := cc.readerErr.(ConnectionError); ok {
		cc.wmu.Lock()
		cc.fr.WriteGoAway(0, ErrCode(ce), nil)
		cc.wmu.Unlock()
	}
}

// GoAwayError is returned by the Transport when the server closes the
// TCP connection after sending a GOAWAY frame.
type GoAwayError struct {
	LastStreamID uint32
	ErrCode      ErrCode
	DebugData    string
}

func (e GoAwayError) Error() string {
	return fmt.Sprintf("http2: server sent GOAWAY and closed the connection; LastStreamID=%v, ErrCode=%v, debug=%q",
		e.LastStreamID, e.ErrCode, e.DebugData)
}

func isEOFOrNetReadError(err error) bool {
	if err == io.EOF {
		return true
	}
	ne, ok := err.(*net.OpError)
	return ok && ne.Op == "read"
}

func (rl *clientConnReadLoop) cleanup() {
	cc := rl.cc
	cc.t.connPool().MarkDead(cc)
	defer cc.closeConn()
	defer close(cc.readerDone)

	if cc.idleTimer != nil {
		cc.idleTimer.Stop()
	}

	// Close any response bodies if the server closes prematurely.
	// TODO: also do this if we've written the headers but not
	// gotten a response yet.
	err := cc.readerErr
	cc.mu.Lock()
	if cc.goAway != nil && isEOFOrNetReadError(err) {
		err = GoAwayError{
			LastStreamID: cc.goAway.LastStreamID,
			ErrCode:      cc.goAway.ErrCode,
			DebugData:    cc.goAwayDebug,
		}
	} else if err == io.EOF {
		err = io.ErrUnexpectedEOF
	}
	cc.closed = true

	for _, cs := range cc.streams {
		select {
		case <-cs.peerClosed:
			// The server closed the stream before closing the conn,
			// so no need to interrupt it.
		default:
			cs.abortStreamLocked(err)
		}
	}
	cc.cond.Broadcast()
	cc.mu.Unlock()
}

// countReadFrameError calls Transport.CountError with a string
// representing err.
func (cc *ClientConn) countReadFrameError(err error) {
	f := cc.t.CountError
	if f == nil || err == nil {
		return
	}
	if ce, ok := err.(ConnectionError); ok {
		errCode := ErrCode(ce)
		f(fmt.Sprintf("read_frame_conn_error_%s", errCode.stringToken()))
		return
	}
	if errors.Is(err, io.EOF) {
		f("read_frame_eof")
		return
	}
	if errors.Is(err, io.ErrUnexpectedEOF) {
		f("read_frame_unexpected_eof")
		return
	}
	if errors.Is(err, ErrFrameTooLarge) {
		f("read_frame_too_large")
		return
	}
	f("read_frame_other")
}

func (rl *clientConnReadLoop) run() error {
	cc := rl.cc
	gotSettings := false
	readIdleTimeout := cc.t.ReadIdleTimeout
	var t *time.Timer
	if readIdleTimeout != 0 {
		t = time.AfterFunc(readIdleTimeout, cc.healthCheck)
		defer t.Stop()
	}
	for {
		f, err := cc.fr.ReadFrame()
		if t != nil {
			t.Reset(readIdleTimeout)
		}
		if err != nil {
			cc.vlogf("http2: Transport readFrame error on conn %p: (%T) %v", cc, err, err)
		}
		if se, ok := err.(StreamError); ok {
			if cs := rl.streamByID(se.StreamID); cs != nil {
				if se.Cause == nil {
					se.Cause = cc.fr.errDetail
				}
				rl.endStreamError(cs, se)
			}
			continue
		} else if err != nil {
			cc.countReadFrameError(err)
			return err
		}
		if VerboseLogs {
			cc.vlogf("http2: Transport received %s", summarizeFrame(f))
		}
		if !gotSettings {
			if _, ok := f.(*SettingsFrame); !ok {
				cc.logf("protocol error: received %T before a SETTINGS frame", f)
				return ConnectionError(ErrCodeProtocol)
			}
			gotSettings = true
		}

		switch f := f.(type) {
		case *MetaHeadersFrame:
			err = rl.processHeaders(f)
		case *DataFrame:
			err = rl.processData(f)
		case *GoAwayFrame:
			err = rl.processGoAway(f)
		case *RSTStreamFrame:
			err = rl.processResetStream(f)
		case *SettingsFrame:
			err = rl.processSettings(f)
		case *PushPromiseFrame:
			err = rl.processPushPromise(f)
		case *WindowUpdateFrame:
			err = rl.processWindowUpdate(f)
		case *PingFrame:
			err = rl.processPing(f)
		default:
			cc.logf("Transport: unhandled response frame type %T", f)
		}
		if err != nil {
			if VerboseLogs {
				cc.vlogf("http2: Transport conn %p received error from processing frame %v: %v", cc, summarizeFrame(f), err)
			}
			return err
		}
	}
}

func (rl *clientConnReadLoop) processHeaders(f *MetaHeadersFrame) error {
	cs := rl.streamByID(f.StreamID)
	if cs == nil {
		// We'd get here if we canceled a request while the
		// server had its response still in flight. So if this
		// was just something we canceled, ignore it.
		return nil
	}
	if cs.readClosed {
		rl.endStreamError(cs, StreamError{
			StreamID: f.StreamID,
			Code:     ErrCodeProtocol,
			Cause:    errors.New("protocol error: headers after END_STREAM"),
		})
		return nil
	}
	if !cs.firstByte {
		if cs.trace != nil {
			// TODO(bradfitz): move first response byte earlier,
			// when we first read the 9 byte header, not waiting
			// until all the HEADERS+CONTINUATION frames have been
			// merged. This works for now.
			traceFirstResponseByte(cs.trace)
		}
		cs.firstByte = true
	}
	if !cs.pastHeaders {
		cs.pastHeaders = true
	} else {
		return rl.processTrailers(cs, f)
	}

	res, err := rl.handleResponse(cs, f)
	if err != nil {
		if _, ok := err.(ConnectionError); ok {
			return err
		}
		// Any other error type is a stream error.
		rl.endStreamError(cs, StreamError{
			StreamID: f.StreamID,
			Code:     ErrCodeProtocol,
			Cause:    err,
		})
		return nil // return nil from process* funcs to keep conn alive
	}
	if res == nil {
		// (nil, nil) special case. See handleResponse docs.
		return nil
	}
	cs.resTrailer = &res.Trailer
	cs.res = res
	close(cs.respHeaderRecv)
	if f.StreamEnded() {
		rl.endStream(cs)
	}
	return nil
}

// may return error types nil, or ConnectionError. Any other error value
// is a StreamError of type ErrCodeProtocol. The returned error in that case
// is the detail.
//
// As a special case, handleResponse may return (nil, nil) to skip the
// frame (currently only used for 1xx responses).
func (rl *clientConnReadLoop) handleResponse(cs *clientStream, f *MetaHeadersFrame) (*http.Response, error) {
	if f.Truncated {
		return nil, errResponseHeaderListSize
	}

	status := f.PseudoValue("status")
	if status == "" {
		return nil, errors.New("malformed response from server: missing status pseudo header")
	}
	statusCode, err := strconv.Atoi(status)
	if err != nil {
		return nil, errors.New("malformed response from server: malformed non-numeric status pseudo header")
	}

	regularFields := f.RegularFields()
	strs := make([]string, len(regularFields))
	header := make(http.Header, len(regularFields))
	res := &http.Response{
		Proto:      "HTTP/2.0",
		ProtoMajor: 2,
		Header:     header,
		StatusCode: statusCode,
		Status:     status + " " + http.StatusText(statusCode),
	}
	for _, hf := range regularFields {
		key := canonicalHeader(hf.Name)
		if key == "Trailer" {
			t := res.Trailer
			if t == nil {
				t = make(http.Header)
				res.Trailer = t
			}
			foreachHeaderElement(hf.Value, func(v string) {
				t[canonicalHeader(v)] = nil
			})
		} else {
			vv := header[key]
			if vv == nil && len(strs) > 0 {
				// More than likely this will be a single-element key.
				// Most headers aren't multi-valued.
				// Set the capacity on strs[0] to 1, so any future append
				// won't extend the slice into the other strings.
				vv, strs = strs[:1:1], strs[1:]
				vv[0] = hf.Value
				header[key] = vv
			} else {
				header[key] = append(vv, hf.Value)
			}
		}
	}

	if statusCode >= 100 && statusCode <= 199 {
		if f.StreamEnded() {
			return nil, errors.New("1xx informational response with END_STREAM flag")
		}
		cs.num1xx++
		const max1xxResponses = 5 // arbitrary bound on number of informational responses, same as net/http
		if cs.num1xx > max1xxResponses {
			return nil, errors.New("http2: too many 1xx informational responses")
		}
		if fn := cs.get1xxTraceFunc(); fn != nil {
			if err := fn(statusCode, textproto.MIMEHeader(header)); err != nil {
				return nil, err
			}
		}
		if statusCode == 100 {
			traceGot100Continue(cs.trace)
			select {
			case cs.on100 <- struct{}{}:
			default:
			}
		}
		cs.pastHeaders = false // do it all again
		return nil, nil
	}

	res.ContentLength = -1
	if clens := res.Header["Content-Length"]; len(clens) == 1 {
		if cl, err := strconv.ParseUint(clens[0], 10, 63); err == nil {
			res.ContentLength = int64(cl)
		} else {
			// TODO: care? unlike http/1, it won't mess up our framing, so it's
			// more safe smuggling-wise to ignore.
		}
	} else if len(clens) > 1 {
		// TODO: care? unlike http/1, it won't mess up our framing, so it's
		// more safe smuggling-wise to ignore.
	} else if f.StreamEnded() && !cs.isHead {
		res.ContentLength = 0
	}

	if cs.isHead {
		res.Body = noBody
		return res, nil
	}

	if f.StreamEnded() {
		if res.ContentLength > 0 {
			res.Body = missingBody{}
		} else {
			res.Body = noBody
		}
		return res, nil
	}

	cs.bufPipe.setBuffer(&dataBuffer{expected: res.ContentLength})
	cs.bytesRemain = res.ContentLength
	res.Body = transportResponseBody{cs}

	if cs.requestedGzip && asciiEqualFold(res.Header.Get("Content-Encoding"), "gzip") {
		res.Header.Del("Content-Encoding")
		res.Header.Del("Content-Length")
		res.ContentLength = -1
		res.Body = &gzipReader{body: res.Body}
		res.Uncompressed = true
	}
	return res, nil
}

func (rl *clientConnReadLoop) processTrailers(cs *clientStream, f *MetaHeadersFrame) error {
	if cs.pastTrailers {
		// Too many HEADERS frames for this stream.
		return ConnectionError(ErrCodeProtocol)
	}
	cs.pastTrailers = true
	if !f.StreamEnded() {
		// We expect that any headers for trailers also
		// has END_STREAM.
		return ConnectionError(ErrCodeProtocol)
	}
	if len(f.PseudoFields()) > 0 {
		// No pseudo header fields are defined for trailers.
		// TODO: ConnectionError might be overly harsh? Check.
		return ConnectionError(ErrCodeProtocol)
	}

	trailer := make(http.Header)
	for _, hf := range f.RegularFields() {
		key := canonicalHeader(hf.Name)
		trailer[key] = append(trailer[key], hf.Value)
	}
	cs.trailer = trailer

	rl.endStream(cs)
	return nil
}

// transportResponseBody is the concrete type of Transport.RoundTrip's
// Response.Body. It is an io.ReadCloser.
type transportResponseBody struct {
	cs *clientStream
}

func (b transportResponseBody) Read(p []byte) (n int, err error) {
	cs := b.cs
	cc := cs.cc

	if cs.readErr != nil {
		return 0, cs.readErr
	}
	n, err = b.cs.bufPipe.Read(p)
	if cs.bytesRemain != -1 {
		if int64(n) > cs.bytesRemain {
			n = int(cs.bytesRemain)
			if err == nil {
				err = errors.New("net/http: server replied with more than declared Content-Length; truncated")
				cs.abortStream(err)
			}
			cs.readErr = err
			return int(cs.bytesRemain), err
		}
		cs.bytesRemain -= int64(n)
		if err == io.EOF && cs.bytesRemain > 0 {
			err = io.ErrUnexpectedEOF
			cs.readErr = err
			return n, err
		}
	}
	if n == 0 {
		// No flow control tokens to send back.
		return
	}

	cc.mu.Lock()
	connAdd := cc.inflow.add(n)
	var streamAdd int32
	if err == nil { // No need to refresh if the stream is over or failed.
		streamAdd = cs.inflow.add(n)
	}
	cc.mu.Unlock()

	if connAdd != 0 || streamAdd != 0 {
		cc.wmu.Lock()
		defer cc.wmu.Unlock()
		if connAdd != 0 {
			cc.fr.WriteWindowUpdate(0, mustUint31(connAdd))
		}
		if streamAdd != 0 {
			cc.fr.WriteWindowUpdate(cs.ID, mustUint31(streamAdd))
		}
		cc.bw.Flush()
	}
	return
}

var errClosedResponseBody = errors.New("http2: response body closed")

func (b transportResponseBody) Close() error {
	cs := b.cs
	cc := cs.cc

	cs.bufPipe.BreakWithError(errClosedResponseBody)
	cs.abortStream(errClosedResponseBody)

	unread := cs.bufPipe.Len()
	if unread > 0 {
		cc.mu.Lock()
		// Return connection-level flow control.
		connAdd := cc.inflow.add(unread)
		cc.mu.Unlock()

		// TODO(dneil): Acquiring this mutex can block indefinitely.
		// Move flow control return to a goroutine?
		cc.wmu.Lock()
		// Return connection-level flow control.
		if connAdd > 0 {
			cc.fr.WriteWindowUpdate(0, uint32(connAdd))
		}
		cc.bw.Flush()
		cc.wmu.Unlock()
	}

	select {
	case <-cs.donec:
	case <-cs.ctx.Done():
		// See golang/go#49366: The net/http package can cancel the
		// request context after the response body is fully read.
		// Don't treat this as an error.
		return nil
	case <-cs.reqCancel:
		return errRequestCanceled
	}
	return nil
}

func (rl *clientConnReadLoop) processData(f *DataFrame) error {
	cc := rl.cc
	cs := rl.streamByID(f.StreamID)
	data := f.Data()
	if cs == nil {
		cc.mu.Lock()
		neverSent := cc.nextStreamID
		cc.mu.Unlock()
		if f.StreamID >= neverSent {
			// We never asked for this.
			cc.logf("http2: Transport received unsolicited DATA frame; closing connection")
			return ConnectionError(ErrCodeProtocol)
		}
		// We probably did ask for this, but canceled. Just ignore it.
		// TODO: be stricter here? only silently ignore things which
		// we canceled, but not things which were closed normally
		// by the peer? Tough without accumulating too much state.

		// But at least return their flow control:
		if f.Length > 0 {
			cc.mu.Lock()
			ok := cc.inflow.take(f.Length)
			connAdd := cc.inflow.add(int(f.Length))
			cc.mu.Unlock()
			if !ok {
				return ConnectionError(ErrCodeFlowControl)
			}
			if connAdd > 0 {
				cc.wmu.Lock()
				cc.fr.WriteWindowUpdate(0, uint32(connAdd))
				cc.bw.Flush()
				cc.wmu.Unlock()
			}
		}
		return nil
	}
	if cs.readClosed {
		cc.logf("protocol error: received DATA after END_STREAM")
		rl.endStreamError(cs, StreamError{
			StreamID: f.StreamID,
			Code:     ErrCodeProtocol,
		})
		return nil
	}
	if !cs.firstByte {
		cc.logf("protocol error: received DATA before a HEADERS frame")
		rl.endStreamError(cs, StreamError{
			StreamID: f.StreamID,
			Code:     ErrCodeProtocol,
		})
		return nil
	}
	if f.Length > 0 {
		if cs.isHead && len(data) > 0 {
			cc.logf("protocol error: received DATA on a HEAD request")
			rl.endStreamError(cs, StreamError{
				StreamID: f.StreamID,
				Code:     ErrCodeProtocol,
			})
			return nil
		}
		// Check connection-level flow control.
		cc.mu.Lock()
		if !takeInflows(&cc.inflow, &cs.inflow, f.Length) {
			cc.mu.Unlock()
			return ConnectionError(ErrCodeFlowControl)
		}
		// Return any padded flow control now, since we won't
		// refund it later on body reads.
		var refund int
		if pad := int(f.Length) - len(data); pad > 0 {
			refund += pad
		}

		didReset := false
		var err error
		if len(data) > 0 {
			if _, err = cs.bufPipe.Write(data); err != nil {
				// Return len(data) now if the stream is already closed,
				// since data will never be read.
				didReset = true
				refund += len(data)
			}
		}

		sendConn := cc.inflow.add(refund)
		var sendStream int32
		if !didReset {
			sendStream = cs.inflow.add(refund)
		}
		cc.mu.Unlock()

		if sendConn > 0 || sendStream > 0 {
			cc.wmu.Lock()
			if sendConn > 0 {
				cc.fr.WriteWindowUpdate(0, uint32(sendConn))
			}
			if sendStream > 0 {
				cc.fr.WriteWindowUpdate(cs.ID, uint32(sendStream))
			}
			cc.bw.Flush()
			cc.wmu.Unlock()
		}

		if err != nil {
			rl.endStreamError(cs, err)
			return nil
		}
	}

	if f.StreamEnded() {
		rl.endStream(cs)
	}
	return nil
}

func (rl *clientConnReadLoop) endStream(cs *clientStream) {
	// TODO: check that any declared content-length matches, like
	// server.go's (*stream).endStream method.
	if !cs.readClosed {
		cs.readClosed = true
		// Close cs.bufPipe and cs.peerClosed with cc.mu held to avoid a
		// race condition: The caller can read io.EOF from Response.Body
		// and close the body before we close cs.peerClosed, causing
		// cleanupWriteRequest to send a RST_STREAM.
		rl.cc.mu.Lock()
		defer rl.cc.mu.Unlock()
		cs.bufPipe.closeWithErrorAndCode(io.EOF, cs.copyTrailers)
		close(cs.peerClosed)
	}
}

func (rl *clientConnReadLoop) endStreamError(cs *clientStream, err error) {
	cs.readAborted = true
	cs.abortStream(err)
}

func (rl *clientConnReadLoop) streamByID(id uint32) *clientStream {
	rl.cc.mu.Lock()
	defer rl.cc.mu.Unlock()
	cs := rl.cc.streams[id]
	if cs != nil && !cs.readAborted {
		return cs
	}
	return nil
}

func (cs *clientStream) copyTrailers() {
	for k, vv := range cs.trailer {
		t := cs.resTrailer
		if *t == nil {
			*t = make(http.Header)
		}
		(*t)[k] = vv
	}
}

func (rl *clientConnReadLoop) processGoAway(f *GoAwayFrame) error {
	cc := rl.cc
	cc.t.connPool().MarkDead(cc)
	if f.ErrCode != 0 {
		// TODO: deal with GOAWAY more. particularly the error code
		cc.vlogf("transport got GOAWAY with error code = %v", f.ErrCode)
		if fn := cc.t.CountError; fn != nil {
			fn("recv_goaway_" + f.ErrCode.stringToken())
		}
	}
	cc.setGoAway(f)
	return nil
}

func (rl *clientConnReadLoop) processSettings(f *SettingsFrame) error {
	cc := rl.cc
	// Locking both mu and wmu here allows frame encoding to read settings with only wmu held.
	// Acquiring wmu when f.IsAck() is unnecessary, but convenient and mostly harmless.
	cc.wmu.Lock()
	defer cc.wmu.Unlock()

	if err := rl.processSettingsNoWrite(f); err != nil {
		return err
	}
	if !f.IsAck() {
		cc.fr.WriteSettingsAck()
		cc.bw.Flush()
	}
	return nil
}

func (rl *clientConnReadLoop) processSettingsNoWrite(f *SettingsFrame) error {
	cc := rl.cc
	cc.mu.Lock()
	defer cc.mu.Unlock()

	if f.IsAck() {
		if cc.wantSettingsAck {
			cc.wantSettingsAck = false
			return nil
		}
		return ConnectionError(ErrCodeProtocol)
	}

	var seenMaxConcurrentStreams bool
	err := f.ForeachSetting(func(s Setting) error {
		switch s.ID {
		case SettingMaxFrameSize:
			cc.maxFrameSize = s.Val
		case SettingMaxConcurrentStreams:
			cc.maxConcurrentStreams = s.Val
			seenMaxConcurrentStreams = true
		case SettingMaxHeaderListSize:
			cc.peerMaxHeaderListSize = uint64(s.Val)
		case SettingInitialWindowSize:
			// Values above the maximum flow-control
			// window size of 2^31-1 MUST be treated as a
			// connection error (Section 5.4.1) of type
			// FLOW_CONTROL_ERROR.
			if s.Val > math.MaxInt32 {
				return ConnectionError(ErrCodeFlowControl)
			}

			// Adjust flow control of currently-open
			// frames by the difference of the old initial
			// window size and this one.
			delta := int32(s.Val) - int32(cc.initialWindowSize)
			for _, cs := range cc.streams {
				cs.flow.add(delta)
			}
			cc.cond.Broadcast()

			cc.initialWindowSize = s.Val
		case SettingHeaderTableSize:
			cc.henc.SetMaxDynamicTableSize(s.Val)
			cc.peerMaxHeaderTableSize = s.Val
		default:
			cc.vlogf("Unhandled Setting: %v", s)
		}
		return nil
	})
	if err != nil {
		return err
	}

	if !cc.seenSettings {
		if !seenMaxConcurrentStreams {
			// This was the servers initial SETTINGS frame and it
			// didn't contain a MAX_CONCURRENT_STREAMS field so
			// increase the number of concurrent streams this
			// connection can establish to our default.
			cc.maxConcurrentStreams = defaultMaxConcurrentStreams
		}
		cc.seenSettings = true
	}

	return nil
}

func (rl *clientConnReadLoop) processWindowUpdate(f *WindowUpdateFrame) error {
	cc := rl.cc
	cs := rl.streamByID(f.StreamID)
	if f.StreamID != 0 && cs == nil {
		return nil
	}

	cc.mu.Lock()
	defer cc.mu.Unlock()

	fl := &cc.flow
	if cs != nil {
		fl = &cs.flow
	}
	if !fl.add(int32(f.Increment)) {
		return ConnectionError(ErrCodeFlowControl)
	}
	cc.cond.Broadcast()
	return nil
}

func (rl *clientConnReadLoop) processResetStream(f *RSTStreamFrame) error {
	cs := rl.streamByID(f.StreamID)
	if cs == nil {
		// TODO: return error if server tries to RST_STREAM an idle stream
		return nil
	}
	serr := streamError(cs.ID, f.ErrCode)
	serr.Cause = errFromPeer
	if f.ErrCode == ErrCodeProtocol {
		rl.cc.SetDoNotReuse()
	}
	if fn := cs.cc.t.CountError; fn != nil {
		fn("recv_rststream_" + f.ErrCode.stringToken())
	}
	cs.abortStream(serr)

	cs.bufPipe.CloseWithError(serr)
	return nil
}

// Ping sends a PING frame to the server and waits for the ack.
func (cc *ClientConn) Ping(ctx context.Context) error {
	c := make(chan struct{})
	// Generate a random payload
	var p [8]byte
	for {
		if _, err := rand.Read(p[:]); err != nil {
			return err
		}
		cc.mu.Lock()
		// check for dup before insert
		if _, found := cc.pings[p]; !found {
			cc.pings[p] = c
			cc.mu.Unlock()
			break
		}
		cc.mu.Unlock()
	}
	errc := make(chan error, 1)
	go func() {
		cc.wmu.Lock()
		defer cc.wmu.Unlock()
		if err := cc.fr.WritePing(false, p); err != nil {
			errc <- err
			return
		}
		if err := cc.bw.Flush(); err != nil {
			errc <- err
			return
		}
	}()
	select {
	case <-c:
		return nil
	case err := <-errc:
		return err
	case <-ctx.Done():
		return ctx.Err()
	case <-cc.readerDone:
		// connection closed
		return cc.readerErr
	}
}

func (rl *clientConnReadLoop) processPing(f *PingFrame) error {
	if f.IsAck() {
		cc := rl.cc
		cc.mu.Lock()
		defer cc.mu.Unlock()
		// If ack, notify listener if any
		if c, ok := cc.pings[f.Data]; ok {
			close(c)
			delete(cc.pings, f.Data)
		}
		return nil
	}
	cc := rl.cc
	cc.wmu.Lock()
	defer cc.wmu.Unlock()
	if err := cc.fr.WritePing(true, f.Data); err != nil {
		return err
	}
	return cc.bw.Flush()
}

func (rl *clientConnReadLoop) processPushPromise(f *PushPromiseFrame) error {
	// We told the peer we don't want them.
	// Spec says:
	// "PUSH_PROMISE MUST NOT be sent if the SETTINGS_ENABLE_PUSH
	// setting of the peer endpoint is set to 0. An endpoint that
	// has set this setting and has received acknowledgement MUST
	// treat the receipt of a PUSH_PROMISE frame as a connection
	// error (Section 5.4.1) of type PROTOCOL_ERROR."
	return ConnectionError(ErrCodeProtocol)
}

func (cc *ClientConn) writeStreamReset(streamID uint32, code ErrCode, err error) {
	// TODO: map err to more interesting error codes, once the
	// HTTP community comes up with some. But currently for
	// RST_STREAM there's no equivalent to GOAWAY frame's debug
	// data, and the error codes are all pretty vague ("cancel").
	cc.wmu.Lock()
	cc.fr.WriteRSTStream(streamID, code)
	cc.bw.Flush()
	cc.wmu.Unlock()
}

var (
	errResponseHeaderListSize = errors.New("http2: response header list larger than advertised limit")
	errRequestHeaderListSize  = errors.New("http2: request header list larger than peer's advertised limit")
)

func (cc *ClientConn) logf(format string, args ...interface{}) {
	cc.t.logf(format, args...)
}

func (cc *ClientConn) vlogf(format string, args ...interface{}) {
	cc.t.vlogf(format, args...)
}

func (t *Transport) vlogf(format string, args ...interface{}) {
	if VerboseLogs {
		t.logf(format, args...)
	}
}

func (t *Transport) logf(format string, args ...interface{}) {
	log.Printf(format, args...)
}

var noBody io.ReadCloser = noBodyReader{}

type noBodyReader struct{}

func (noBodyReader) Close() error             { return nil }
func (noBodyReader) Read([]byte) (int, error) { return 0, io.EOF }

type missingBody struct{}

func (missingBody) Close() error             { return nil }
func (missingBody) Read([]byte) (int, error) { return 0, io.ErrUnexpectedEOF }

func strSliceContains(ss []string, s string) bool {
	for _, v := range ss {
		if v == s {
			return true
		}
	}
	return false
}

type erringRoundTripper struct{ err error }

func (rt erringRoundTripper) RoundTripErr() error                             { return rt.err }
func (rt erringRoundTripper) RoundTrip(*http.Request) (*http.Response, error) { return nil, rt.err }

// gzipReader wraps a response body so it can lazily
// call gzip.NewReader on the first call to Read
type gzipReader struct {
	_    incomparable
	body io.ReadCloser // underlying Response.Body
	zr   *gzip.Reader  // lazily-initialized gzip reader
	zerr error         // sticky error
}

func (gz *gzipReader) Read(p []byte) (n int, err error) {
	if gz.zerr != nil {
		return 0, gz.zerr
	}
	if gz.zr == nil {
		gz.zr, err = gzip.NewReader(gz.body)
		if err != nil {
			gz.zerr = err
			return 0, err
		}
	}
	return gz.zr.Read(p)
}

func (gz *gzipReader) Close() error {
	if err := gz.body.Close(); err != nil {
		return err
	}
	gz.zerr = fs.ErrClosed
	return nil
}

type errorReader struct{ err error }

func (r errorReader) Read(p []byte) (int, error) { return 0, r.err }

// isConnectionCloseRequest reports whether req should use its own
// connection for a single request and then close the connection.
func isConnectionCloseRequest(req *http.Request) bool {
	return req.Close || httpguts.HeaderValuesContainsToken(req.Header["Connection"], "close")
}

// registerHTTPSProtocol calls Transport.RegisterProtocol but
// converting panics into errors.
func registerHTTPSProtocol(t *http.Transport, rt noDialH2RoundTripper) (err error) {
	defer func() {
		if e := recover(); e != nil {
			err = fmt.Errorf("%v", e)
		}
	}()
	t.RegisterProtocol("https", rt)
	return nil
}

// noDialH2RoundTripper is a RoundTripper which only tries to complete the request
// if there's already has a cached connection to the host.
// (The field is exported so it can be accessed via reflect from net/http; tested
// by TestNoDialH2RoundTripperType)
type noDialH2RoundTripper struct{ *Transport }

func (rt noDialH2RoundTripper) RoundTrip(req *http.Request) (*http.Response, error) {
	res, err := rt.Transport.RoundTrip(req)
	if isNoCachedConnError(err) {
		return nil, http.ErrSkipAltProtocol
	}
	return res, err
}

func (t *Transport) idleConnTimeout() time.Duration {
	if t.t1 != nil {
		return t.t1.IdleConnTimeout
	}
	return 0
}

func traceGetConn(req *http.Request, hostPort string) {
	trace := httptrace.ContextClientTrace(req.Context())
	if trace == nil || trace.GetConn == nil {
		return
	}
	trace.GetConn(hostPort)
}

func traceGotConn(req *http.Request, cc *ClientConn, reused bool) {
	trace := httptrace.ContextClientTrace(req.Context())
	if trace == nil || trace.GotConn == nil {
		return
	}
	ci := httptrace.GotConnInfo{Conn: cc.tconn}
	ci.Reused = reused
	cc.mu.Lock()
	ci.WasIdle = len(cc.streams) == 0 && reused
	if ci.WasIdle && !cc.lastActive.IsZero() {
		ci.IdleTime = time.Since(cc.lastActive)
	}
	cc.mu.Unlock()

	trace.GotConn(ci)
}

func traceWroteHeaders(trace *httptrace.ClientTrace) {
	if trace != nil && trace.WroteHeaders != nil {
		trace.WroteHeaders()
	}
}

func traceGot100Continue(trace *httptrace.ClientTrace) {
	if trace != nil && trace.Got100Continue != nil {
		trace.Got100Continue()
	}
}

func traceWait100Continue(trace *httptrace.ClientTrace) {
	if trace != nil && trace.Wait100Continue != nil {
		trace.Wait100Continue()
	}
}

func traceWroteRequest(trace *httptrace.ClientTrace, err error) {
	if trace != nil && trace.WroteRequest != nil {
		trace.WroteRequest(httptrace.WroteRequestInfo{Err: err})
	}
}

func traceFirstResponseByte(trace *httptrace.ClientTrace) {
	if trace != nil && trace.GotFirstResponseByte != nil {
		trace.GotFirstResponseByte()
	}
}<|MERGE_RESOLUTION|>--- conflicted
+++ resolved
@@ -573,11 +573,7 @@
 				timer := backoffNewTimer(d)
 				select {
 				case <-timer.C:
-<<<<<<< HEAD
-					t.vlogf("RoundTrip retrying after failure: %v", err)
-=======
 					t.vlogf("RoundTrip retrying after failure: %v", roundTripErr)
->>>>>>> fd86cd4d
 					continue
 				case <-req.Context().Done():
 					timer.Stop()
