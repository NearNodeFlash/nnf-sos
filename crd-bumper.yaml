# A comma-separated list of directories where more Go code can be found, beyond
# the usual cmd/, api/, internal/ that kubebuilder would put in place. The Go
# files in these dirs will be bumped to the new hub version.
extra_go_dirs: mount-daemon

# A comma-separated list of directories of Kustomize config files that have
# references to the API and that must be updated to the new hub version so
# that ArgoCD can sync them.
<<<<<<< HEAD
extra_config_dirs: config/examples,config/ports
=======
extra_config_dirs: config/examples
>>>>>>> 8766e1c7
<|MERGE_RESOLUTION|>--- conflicted
+++ resolved
@@ -6,8 +6,4 @@
 # A comma-separated list of directories of Kustomize config files that have
 # references to the API and that must be updated to the new hub version so
 # that ArgoCD can sync them.
-<<<<<<< HEAD
-extra_config_dirs: config/examples,config/ports
-=======
-extra_config_dirs: config/examples
->>>>>>> 8766e1c7
+extra_config_dirs: config/examples,config/ports