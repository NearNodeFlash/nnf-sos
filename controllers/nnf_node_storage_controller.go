/*
 * Copyright 2021, 2022 Hewlett Packard Enterprise Development LP
 * Other additional copyright holders may be indicated within.
 *
 * The entirety of this work is licensed under the Apache License,
 * Version 2.0 (the "License"); you may not use this file except
 * in compliance with the License.
 *
 * You may obtain a copy of the License at
 *
 *     http://www.apache.org/licenses/LICENSE-2.0
 *
 * Unless required by applicable law or agreed to in writing, software
 * distributed under the License is distributed on an "AS IS" BASIS,
 * WITHOUT WARRANTIES OR CONDITIONS OF ANY KIND, either express or implied.
 * See the License for the specific language governing permissions and
 * limitations under the License.
 */

package controllers

import (
	"context"
	"crypto/md5"
	"errors"
	"fmt"
	"net/http"
	"os"
	"strconv"
	"strings"
	"time"

	"github.com/go-logr/logr"
	apierrors "k8s.io/apimachinery/pkg/api/errors"
	metav1 "k8s.io/apimachinery/pkg/apis/meta/v1"
	kruntime "k8s.io/apimachinery/pkg/runtime"
	"k8s.io/apimachinery/pkg/types"
	"k8s.io/mount-utils"
	ctrl "sigs.k8s.io/controller-runtime"
	"sigs.k8s.io/controller-runtime/pkg/client"
	"sigs.k8s.io/controller-runtime/pkg/controller"
	"sigs.k8s.io/controller-runtime/pkg/controller/controllerutil"

	ec "github.com/NearNodeFlash/nnf-ec/pkg/ec"
	nnf "github.com/NearNodeFlash/nnf-ec/pkg/manager-nnf"
	nnfserver "github.com/NearNodeFlash/nnf-ec/pkg/manager-server"

	openapi "github.com/NearNodeFlash/nnf-ec/pkg/rfsf/pkg/common"
	sf "github.com/NearNodeFlash/nnf-ec/pkg/rfsf/pkg/models"

	dwsv1alpha2 "github.com/HewlettPackard/dws/api/v1alpha2"
	"github.com/HewlettPackard/dws/utils/updater"
	nnfv1alpha1 "github.com/NearNodeFlash/nnf-sos/api/v1alpha1"
	"github.com/NearNodeFlash/nnf-sos/controllers/metrics"
)

const (
	// finalizerNnfNodeStorage defines the key used in identifying the
	// storage object as being owned by this NNF Storage Reconciler. This
	// prevents the system from deleting the custom resource until the
	// reconciler has finished using the resource.
	finalizerNnfNodeStorage = "nnf.cray.hpe.com/nnf_node_storage"

	nnfNodeStorageResourceName = "nnf-node-storage"
)

// NnfNodeStorageReconciler contains the elements needed during reconciliation for NnfNodeStorage
type NnfNodeStorageReconciler struct {
	client.Client
	Log    logr.Logger
	Scheme *kruntime.Scheme

	types.NamespacedName
}

//+kubebuilder:rbac:groups=nnf.cray.hpe.com,resources=nnfnodestorages,verbs=get;list;watch;create;update;patch;delete
//+kubebuilder:rbac:groups=nnf.cray.hpe.com,resources=nnfnodestorages/finalizers,verbs=update

// Reconcile is part of the main kubernetes reconciliation loop which aims to
// move the current state of the cluster closer to the desired state.
//
// For more details, check Reconcile and its Result here:
// - https://pkg.go.dev/sigs.k8s.io/controller-runtime@v0.7.2/pkg/reconcile
func (r *NnfNodeStorageReconciler) Reconcile(ctx context.Context, req ctrl.Request) (res ctrl.Result, err error) {

	metrics.NnfNodeStorageReconcilesTotal.Inc()

	nodeStorage := &nnfv1alpha1.NnfNodeStorage{}
	if err := r.Get(ctx, req.NamespacedName, nodeStorage); err != nil {
		// ignore not-found errors, since they can't be fixed by an immediate
		// requeue (we'll need to wait for a new notification), and we can get them
		// on deleted requests.
		return ctrl.Result{}, client.IgnoreNotFound(err)
	}

	// Ensure the NNF Storage Service is running prior to taking any action.
	ss := nnf.NewDefaultStorageService()
	storageService := &sf.StorageServiceV150StorageService{}
	if err := ss.StorageServiceIdGet(ss.Id(), storageService); err != nil {
		return ctrl.Result{}, err
	}

	if storageService.Status.State != sf.ENABLED_RST {
		return ctrl.Result{RequeueAfter: 1 * time.Second}, nil
	}

	// Use the Node Storage Status Updater to track updates to the storage status.
	// This ensures that only one call to r.Status().Update() is done even though we
	// update the status at several points in the process. We hijack the defer logic
	// to perform the status update if no other error is present in the system when
	// exiting this reconcile function. Note that "err" is the named return value,
	// so when we would normally call "return ctrl.Result{}, nil", at that time
	// "err" is nil - and if permitted we will update err with the result of
	// the r.Update()
	statusUpdater := updater.NewStatusUpdater[*nnfv1alpha1.NnfNodeStorageStatus](nodeStorage)
	defer func() { err = statusUpdater.CloseWithUpdate(ctx, r, err) }()

	// Check if the object is being deleted. Deletion is carefully coordinated around
	// the NNF resources being managed by this NNF Node Storage resource. For a
	// successful deletion, the NNF Storage Pool must be deleted. Deletion of the
	// Storage Pool handles the entire sub-tree of NNF resources (Storage Groups,
	// File System, and File Shares). The Finalizer on this NNF Node Storage resource
	// is present until the underlying NNF resources are deleted through the
	// storage service.
	if !nodeStorage.GetDeletionTimestamp().IsZero() {
		if !controllerutil.ContainsFinalizer(nodeStorage, finalizerNnfNodeStorage) {
			return ctrl.Result{}, nil
		}

		for i := range nodeStorage.Status.Allocations {
			// Release physical storage
			result, err := r.deleteStorage(nodeStorage, i)
			if err != nil {
				return ctrl.Result{Requeue: true}, nil
			}
			if result != nil {
				return *result, nil
			}
		}

		controllerutil.RemoveFinalizer(nodeStorage, finalizerNnfNodeStorage)
		if err := r.Update(ctx, nodeStorage); err != nil {
			if !apierrors.IsConflict(err) {
				return ctrl.Result{}, err
			}

			return ctrl.Result{Requeue: true}, nil
		}

		return ctrl.Result{}, nil
	}

	// First time setup requires programming of the storage status such that the resource
	// is labeled as "Starting" and all Conditions are initialized. After this is done,
	// the resource obtains a finalizer to manage the resource lifetime.
	if !controllerutil.ContainsFinalizer(nodeStorage, finalizerNnfNodeStorage) {
		controllerutil.AddFinalizer(nodeStorage, finalizerNnfNodeStorage)
		if err := r.Update(ctx, nodeStorage); err != nil {
			if !apierrors.IsConflict(err) {
				return ctrl.Result{}, err
			}

			return ctrl.Result{Requeue: true}, nil
		}

		return ctrl.Result{}, nil
	}

	// Initialize the status section with empty allocation statuses.
	if len(nodeStorage.Status.Allocations) == 0 {
		nodeStorage.Status.Allocations = make([]nnfv1alpha1.NnfNodeStorageAllocationStatus, nodeStorage.Spec.Count)

		for i := range nodeStorage.Status.Allocations {
			allocation := &nodeStorage.Status.Allocations[i]

			allocation.Conditions = nnfv1alpha1.NewConditions()
			allocation.StoragePool.Status = nnfv1alpha1.ResourceStarting
			allocation.StorageGroup.Status = nnfv1alpha1.ResourceStarting
			allocation.FileSystem.Status = nnfv1alpha1.ResourceStarting
			allocation.FileShare.Status = nnfv1alpha1.ResourceStarting
		}

		return ctrl.Result{}, nil
	}

	nodeStorage.Status.Error = nil

	// Loop through each allocation and create the storage
	for i := 0; i < nodeStorage.Spec.Count; i++ {
		// Allocate physical storage
		result, err := r.allocateStorage(nodeStorage, i)
		if err != nil {
			return ctrl.Result{}, err
		}
		if result != nil {
			return *result, nil
		}

		// Create a block device in /dev that is accessible on the Rabbit node
		result, err = r.createBlockDevice(ctx, nodeStorage, i)
		if err != nil {
			return ctrl.Result{}, err
		}
		if result != nil {
			return *result, nil
		}

		// Format the block device from the Rabbit with a file system (if needed)
		result, err = r.formatFileSystem(ctx, nodeStorage, i)
		if err != nil {
			return ctrl.Result{}, err
		}
		if result != nil {
			return *result, nil
		}
	}

	if nodeStorage.Spec.SetOwnerGroup && nodeStorage.Status.OwnerGroupStatus != nnfv1alpha1.ResourceReady {
		if nodeStorage.Status.OwnerGroupStatus == "" {
			nodeStorage.Status.OwnerGroupStatus = nnfv1alpha1.ResourceStarting

			return ctrl.Result{}, nil
		}

		if err := r.setLustreOwnerGroup(nodeStorage); err != nil {
			return ctrl.Result{}, err
		}

		nodeStorage.Status.OwnerGroupStatus = nnfv1alpha1.ResourceReady
	}

	return ctrl.Result{}, nil
}

func (r *NnfNodeStorageReconciler) allocateStorage(nodeStorage *nnfv1alpha1.NnfNodeStorage, index int) (*ctrl.Result, error) {
	log := r.Log.WithValues("NnfNodeStorage", types.NamespacedName{Name: nodeStorage.Name, Namespace: nodeStorage.Namespace})

	ss := nnf.NewDefaultStorageService()

	allocationStatus := &nodeStorage.Status.Allocations[index]

	condition := &allocationStatus.Conditions[nnfv1alpha1.ConditionIndexCreateStoragePool]
	if len(allocationStatus.StoragePool.ID) == 0 {
		condition.LastTransitionTime = metav1.Now()
		condition.Status = metav1.ConditionTrue
	}

	storagePoolID := fmt.Sprintf("%s-%d", nodeStorage.Name, index)
	sp, err := r.createStoragePool(ss, storagePoolID, nodeStorage.Spec.Capacity)
	if err != nil {
		updateError(condition, &allocationStatus.StoragePool, err)
		return r.handleCreateError(nodeStorage, "could not create storage pool", err)
	}

	allocationStatus.StoragePool.Status = nnfv1alpha1.ResourceStatus(sp.Status)
	allocationStatus.StoragePool.Health = nnfv1alpha1.ResourceHealth(sp.Status)
	allocationStatus.CapacityAllocated = sp.CapacityBytes

	// If the SF ID is empty then we just created the resource. Save the ID in the NnfNodeStorage
	if len(allocationStatus.StoragePool.ID) == 0 {
		log.Info("Created storage pool", "Id", sp.Id)
		allocationStatus.StoragePool.ID = sp.Id
		condition.Status = metav1.ConditionFalse
		condition.Reason = nnfv1alpha1.ConditionSuccess
		condition.Message = ""

		return &ctrl.Result{}, nil
	}

	return nil, nil
}

func (r *NnfNodeStorageReconciler) createBlockDevice(ctx context.Context, nodeStorage *nnfv1alpha1.NnfNodeStorage, index int) (*ctrl.Result, error) {
	log := r.Log.WithValues("NnfNodeStorage", types.NamespacedName{Name: nodeStorage.Name, Namespace: nodeStorage.Namespace})
	ss := nnf.NewDefaultStorageService()

	allocationStatus := &nodeStorage.Status.Allocations[index]
	condition := &allocationStatus.Conditions[nnfv1alpha1.ConditionIndexCreateStorageGroup]

	// Create a Storage Group if none is currently present. Recall that a Storage Group
	// is a mapping from the Storage Pool to a Server Endpoint. Establishing a Storage
	// Group makes block storage available on the server, which itself is a prerequisite to
	// any file system built on top of the block storage.
	if len(allocationStatus.StorageGroup.ID) == 0 {
		condition.LastTransitionTime = metav1.Now()
		condition.Status = metav1.ConditionTrue
	}

	// Retrieve the collection of endpoints for us to map
	serverEndpointCollection := &sf.EndpointCollectionEndpointCollection{}
	if err := ss.StorageServiceIdEndpointsGet(ss.Id(), serverEndpointCollection); err != nil {
		nodeStorage.Status.Error = dwsv1alpha2.NewResourceError("Could not get service endpoint", err).WithFatal()
		log.Info(nodeStorage.Status.Error.Error())

		return &ctrl.Result{Requeue: true}, nil
	}

	// Get the Storage resource to map between compute node name and
	// endpoint index.
	namespacedName := types.NamespacedName{
		Name:      nodeStorage.Namespace,
		Namespace: "default",
	}

	storage := &dwsv1alpha2.Storage{}
	err := r.Get(ctx, namespacedName, storage)
	if err != nil {
		nodeStorage.Status.Error = dwsv1alpha2.NewResourceError("Could not read storage resource", err)
		log.Info(nodeStorage.Status.Error.Error())

		return &ctrl.Result{Requeue: true}, nil
	}

	// Build a list of all nodes with access to the storage
	clients := []string{}
	for _, server := range storage.Status.Access.Servers {
		clients = append(clients, server.Name)
	}

	for _, compute := range storage.Status.Access.Computes {
		clients = append(clients, compute.Name)
	}

	// Make a list of all the endpoints and set whether they need a storage group based
	// on the list of clients specified in the ClientEndpoints array
	accessList := make([]bool, len(serverEndpointCollection.Members))
	for _, nodeName := range nodeStorage.Spec.ClientEndpoints[index].NodeNames {
		for i, clientName := range clients {
			if nodeName == clientName {
				accessList[i] = true
			}
		}
	}

	// Loop through the list of endpoints and delete the StorageGroup for endpoints where
	// access==false, and create the StorageGroup for endpoints where access==true
	for clientIndex, access := range accessList {
		endpointRef := serverEndpointCollection.Members[clientIndex]
		endpointID := endpointRef.OdataId[strings.LastIndex(endpointRef.OdataId, "/")+1:]
		storageGroupID := fmt.Sprintf("%s-%d-%s", nodeStorage.Name, index, endpointID)

		// If the endpoint doesn't need a storage group, remove one if it exists
		if access == false {
			if _, err := r.getStorageGroup(ss, storageGroupID); err != nil {
				continue
			}

			if err := r.deleteStorageGroup(ss, storageGroupID); err != nil {
				nodeStorage.Status.Error = dwsv1alpha2.NewResourceError("Could not delete storage group", err).WithFatal()
				log.Info(nodeStorage.Status.Error.Error())

				return &ctrl.Result{Requeue: true}, nil
			}

			log.Info("Deleted storage group", "storageGroupID", storageGroupID)
		} else {
			// The kind environment doesn't support endpoints beyond the Rabbit
			if os.Getenv("ENVIRONMENT") == "kind" && endpointID != os.Getenv("RABBIT_NODE") {
				continue
			}

			endPoint, err := r.getEndpoint(ss, endpointID)
			if err != nil {
				nodeStorage.Status.Error = dwsv1alpha2.NewResourceError("Could not get endpoint", err).WithFatal()
				log.Info(nodeStorage.Status.Error.Error())

				return &ctrl.Result{Requeue: true}, nil
			}

			// Skip the endpoints that are not ready
			if nnfv1alpha1.StaticResourceStatus(endPoint.Status) != nnfv1alpha1.ResourceReady {
				continue
			}

			sg, err := r.createStorageGroup(ss, storageGroupID, allocationStatus.StoragePool.ID, endpointID)
			if err != nil {
				updateError(condition, &allocationStatus.StorageGroup, err)
				return r.handleCreateError(nodeStorage, "could not create storage group", err)
			}

			allocationStatus.StorageGroup.Status = nnfv1alpha1.ResourceStatus(sg.Status)
			allocationStatus.StorageGroup.Health = nnfv1alpha1.ResourceHealth(sg.Status)

			// If the SF ID is empty then we just created the resource. Save the ID in the NnfNodeStorage
			if len(allocationStatus.StorageGroup.ID) == 0 {
				log.Info("Created storage group", "Id", storageGroupID)
				allocationStatus.StorageGroup.ID = sg.Id
				condition.LastTransitionTime = metav1.Now()
				condition.Status = metav1.ConditionFalse // we are finished with this state
				condition.Reason = nnfv1alpha1.ConditionSuccess
				condition.Message = ""

				return &ctrl.Result{}, nil
			}
		}
	}

	return nil, nil
}

func (r *NnfNodeStorageReconciler) formatFileSystem(ctx context.Context, nodeStorage *nnfv1alpha1.NnfNodeStorage, index int) (*ctrl.Result, error) {
	log := r.Log.WithValues("NnfNodeStorage", types.NamespacedName{Name: nodeStorage.Name, Namespace: nodeStorage.Namespace})
	ss := nnf.NewDefaultStorageService()

	allocationStatus := &nodeStorage.Status.Allocations[index]

	// Check whether everything in the spec is filled in to make the FS. Lustre
	// MDTs and OSTs won't have their MgsNode field filled in until after the MGT
	// is created.
	if !r.isSpecComplete(nodeStorage) {
		return &ctrl.Result{}, nil
	}

	// Find the Rabbit node endpoint to collect LNet information
	endpoint, err := r.getEndpoint(ss, os.Getenv("RABBIT_NODE"))
	if err != nil {
		nnfv1alpha1.SetGetResourceFailureCondition(allocationStatus.Conditions, err)
		nodeStorage.Status.Error = dwsv1alpha2.NewResourceError("Could not get endpoint", err).WithFatal()
		log.Info(nodeStorage.Status.Error.Error())

		return &ctrl.Result{}, nil
	}

	nnfStorageProfile, err := getPinnedStorageProfileFromLabel(ctx, r.Client, nodeStorage)
	if err != nil {
		nnfv1alpha1.SetGetResourceFailureCondition(allocationStatus.Conditions, err)
		nodeStorage.Status.Error = dwsv1alpha2.NewResourceError("Could not find pinned storage profile", err).WithFatal()
		log.Info(nodeStorage.Status.Error.Error())

		return &ctrl.Result{}, nil
	}

	// Create the FileSystem
	condition := &allocationStatus.Conditions[nnfv1alpha1.ConditionIndexCreateFileSystem]
	if len(allocationStatus.FileSystem.ID) == 0 {
		condition.Status = metav1.ConditionTrue
		condition.LastTransitionTime = metav1.Now()
	}

	oem := nnfserver.FileSystemOem{
		Type: nodeStorage.Spec.FileSystemType,
	}

	if oem.Type == "lustre" {
		setLusCmdLines := func(c *nnfv1alpha1.NnfStorageProfileLustreCmdLines) {
			oem.MkfsMount.Mkfs = c.Mkfs
			oem.ZfsCmd.ZpoolCreate = c.ZpoolCreate
		}

		setLusOpts := func(c *nnfv1alpha1.NnfStorageProfileLustreMiscOptions) {
			oem.MkfsMount.Mount = c.MountTarget
		}

		oem.Name = nodeStorage.Spec.LustreStorage.FileSystemName
		oem.Lustre.Index = nodeStorage.Spec.LustreStorage.StartIndex + index
		oem.Lustre.MgsNode = nodeStorage.Spec.LustreStorage.MgsNode
		oem.Lustre.TargetType = nodeStorage.Spec.LustreStorage.TargetType
		oem.Lustre.BackFs = nodeStorage.Spec.LustreStorage.BackFs

		switch nodeStorage.Spec.LustreStorage.TargetType {
		case "MGT":
			setLusCmdLines(&nnfStorageProfile.Data.LustreStorage.MgtCmdLines)
			setLusOpts(&nnfStorageProfile.Data.LustreStorage.MgtOptions)
		case "MDT":
			setLusCmdLines(&nnfStorageProfile.Data.LustreStorage.MdtCmdLines)
			setLusOpts(&nnfStorageProfile.Data.LustreStorage.MdtOptions)
		case "MGTMDT":
			setLusCmdLines(&nnfStorageProfile.Data.LustreStorage.MgtMdtCmdLines)
			setLusOpts(&nnfStorageProfile.Data.LustreStorage.MgtMdtOptions)
		case "OST":
			setLusCmdLines(&nnfStorageProfile.Data.LustreStorage.OstCmdLines)
			setLusOpts(&nnfStorageProfile.Data.LustreStorage.OstOptions)
		}
	}

	setCmdLines := func(c *nnfv1alpha1.NnfStorageProfileCmdLines) {
		oem.MkfsMount.Mkfs = c.Mkfs
		oem.LvmCmd.PvCreate = c.PvCreate
		oem.LvmCmd.VgCreate = c.VgCreate
		oem.LvmCmd.VgChange = nnfserver.FileSystemOemVgChange{
			Activate:   c.VgChange.Activate,
			Deactivate: c.VgChange.Deactivate,
			LockStart:  c.VgChange.LockStart,
		}
		oem.LvmCmd.VgRemove = c.VgRemove
		oem.LvmCmd.LvCreate = c.LvCreate
		oem.LvmCmd.LvRemove = c.LvRemove
	}

	setOpts := func(c *nnfv1alpha1.NnfStorageProfileMiscOptions) {
		oem.MkfsMount.Mount = c.MountRabbit
	}

	if oem.Type == "gfs2" {
		// GFS2 requires a maximum of 16 alphanumeric, hyphen, or underscore characters. Allow up to 99 storage indicies and
		// generate a simple MD5SUM hash value from the node storage name for the tail end. Although not guaranteed, this
		// should reduce the likelihood of conflicts to a diminishingly small value.
		checksum := md5.Sum([]byte(nodeStorage.Name))
		oem.Name = fmt.Sprintf("fs-%02d-%x", index, string(checksum[0:5]))

		// The cluster name is the "name" of the Rabbit, which is mapped to the node storage namespace (since NNF Node Storage
		// is rabbit namespace scoped).
		oem.Gfs2.ClusterName = nodeStorage.Namespace
		setCmdLines(&nnfStorageProfile.Data.GFS2Storage.CmdLines)
		setOpts(&nnfStorageProfile.Data.GFS2Storage.Options)
	}

	if oem.Type == "xfs" {
		setCmdLines(&nnfStorageProfile.Data.XFSStorage.CmdLines)
		setOpts(&nnfStorageProfile.Data.XFSStorage.Options)
	}

	if oem.Type == "raw" {
		setCmdLines(&nnfStorageProfile.Data.RawStorage.CmdLines)
	}

	fileSystemID := fmt.Sprintf("%s-%d", nodeStorage.Name, index)
	fs, err := r.createFileSystem(ss, fileSystemID, allocationStatus.StoragePool.ID, oem)
	if err != nil {
		updateError(condition, &allocationStatus.FileSystem, err)

		return r.handleCreateError(nodeStorage, "could not create file system", err)
	}

	allocationStatus.FileSystem.Status = nnfv1alpha1.ResourceReady
	allocationStatus.FileSystem.Health = nnfv1alpha1.ResourceOkay

	// If the SF ID is empty then we just created the resource. Save the ID in the NnfNodeStorage
	if len(allocationStatus.FileSystem.ID) == 0 {
		log.Info("Created filesystem", "Id", fs.Id)
		allocationStatus.FileSystem.ID = fs.Id
		condition.LastTransitionTime = metav1.Now()
		condition.Status = metav1.ConditionFalse
		condition.Reason = nnfv1alpha1.ConditionSuccess
		condition.Message = ""

		return &ctrl.Result{}, nil
	}

	// Create the FileShare
	condition = &allocationStatus.Conditions[nnfv1alpha1.ConditionIndexCreateFileShare]
	if len(allocationStatus.FileShare.ID) == 0 {
		condition.Status = metav1.ConditionTrue
		condition.LastTransitionTime = metav1.Now()
	}

	fileShareID := fmt.Sprintf("%s-%d", nodeStorage.Name, index)

	mountPath := ""
	sh, err := r.getFileShare(ss, fileShareID, allocationStatus.FileSystem.ID)
	if err == nil {
		mountPath = sh.FileSharePath
	}

	shareOptions := make(map[string]interface{})
	var volumeGroupName, logicalVolumeName string
	if nodeStorage.Spec.FileSystemType == "lustre" {
		targetIndex := nodeStorage.Spec.LustreStorage.StartIndex + index
		mountPath = "/mnt/lustre/" + nodeStorage.Spec.LustreStorage.FileSystemName + "/" + nodeStorage.Spec.LustreStorage.TargetType + strconv.Itoa(targetIndex)
	} else {
		volumeGroupName, logicalVolumeName, err = r.lvmNames(ctx, nodeStorage, index)
		if err != nil {
			updateError(condition, &allocationStatus.FileShare, err)
<<<<<<< HEAD
			nodeStorage.Status.Error = dwsv1alpha1.NewResourceError("could not get VG/LV names", err).WithFatal()
=======
			nodeStorage.Status.Error = dwsv1alpha2.NewResourceError("could not get VG/LV names", err).WithFatal()
>>>>>>> fd86cd4d
			log.Info(nodeStorage.Status.Error.Error())

			return &ctrl.Result{RequeueAfter: time.Minute * 2}, nil
		}

		shareOptions["volumeGroupName"] = volumeGroupName
		shareOptions["logicalVolumeName"] = logicalVolumeName
		shareOptions["userID"] = int(nodeStorage.Spec.UserID)
		shareOptions["groupID"] = int(nodeStorage.Spec.GroupID)
	}

	sh, err = r.createFileShare(ss, fileShareID, allocationStatus.FileSystem.ID, os.Getenv("RABBIT_NODE"), mountPath, shareOptions)
	if err != nil {
		updateError(condition, &allocationStatus.FileShare, err)
		return r.handleCreateError(nodeStorage, "could not create file share", err)
	}

	nid := ""
	if nidRaw, present := endpoint.Oem["LNetNids"]; present && nodeStorage.Spec.FileSystemType == "lustre" {
		nidList := nidRaw.([]string)
		if len(nidList) > 0 {
			// TODO: If there are multiple LNet Nids, have a way to pick
			// which network we want to use.
			nid = nidList[0]
		}
	}

	allocationStatus.FileShare.Status = nnfv1alpha1.ResourceStatus(sh.Status)
	allocationStatus.FileShare.Health = nnfv1alpha1.ResourceHealth(sh.Status)
	nodeStorage.Status.LustreStorage.Nid = nid

	// If the SF ID is empty then we just created the resource. Save the ID in the NnfNodeStorage
	if len(allocationStatus.FileShare.ID) == 0 {
		log.Info("Created file share", "Id", sh.Id)
		allocationStatus.FileShare.ID = sh.Id
		allocationStatus.VolumeGroup = volumeGroupName
		allocationStatus.LogicalVolume = logicalVolumeName
		condition.LastTransitionTime = metav1.Now()
		condition.Status = metav1.ConditionFalse
		condition.Reason = nnfv1alpha1.ConditionSuccess
		condition.Message = ""

		return &ctrl.Result{}, nil
	}

	return nil, nil
}

func (r *NnfNodeStorageReconciler) setLustreOwnerGroup(nodeStorage *nnfv1alpha1.NnfNodeStorage) (err error) {
	log := r.Log.WithValues("NnfNodeStorage", types.NamespacedName{Name: nodeStorage.Name, Namespace: nodeStorage.Namespace})

	_, found := os.LookupEnv("NNF_TEST_ENVIRONMENT")
	if found || os.Getenv("ENVIRONMENT") == "kind" {
		return nil
	}

	if nodeStorage.Spec.FileSystemType != "lustre" {
		return fmt.Errorf("Invalid file system type '%s' for setting owner/group", nodeStorage.Spec.FileSystemType)
	}

	target := "/mnt/nnf/client/" + nodeStorage.Name
	if err := os.MkdirAll(target, 0755); err != nil {
		log.Error(err, "Mkdir failed")
		return err
	}
	defer os.RemoveAll(target)

	mounter := mount.New("")
	mounted, err := mounter.IsMountPoint(target)
	if err != nil {
		return err
	}

	source := nodeStorage.Spec.LustreStorage.MgsNode + ":/" + nodeStorage.Spec.LustreStorage.FileSystemName

	if !mounted {
		if err := mounter.Mount(source, target, "lustre", nil); err != nil {
			log.Error(err, "Mount failed")
			return err
		}
	}
	defer func() {
		unmountErr := mounter.Unmount(target)
		if err == nil {
			err = unmountErr
		}
	}()

	if err := os.Chown(target, int(nodeStorage.Spec.UserID), int(nodeStorage.Spec.GroupID)); err != nil {
		log.Error(err, "Chown failed")
		return err
	}

	return nil
}

func (r *NnfNodeStorageReconciler) deleteStorage(nodeStorage *nnfv1alpha1.NnfNodeStorage, index int) (*ctrl.Result, error) {
	log := r.Log.WithValues("NnfNodeStorage", types.NamespacedName{Name: nodeStorage.Name, Namespace: nodeStorage.Namespace})

	ss := nnf.NewDefaultStorageService()

	allocationStatus := &nodeStorage.Status.Allocations[index]
	if allocationStatus.StoragePool.ID == "" {
		return nil, nil
	}

	condition := &allocationStatus.Conditions[nnfv1alpha1.ConditionIndexDeleteStoragePool]

	condition.Status = metav1.ConditionTrue
	condition.LastTransitionTime = metav1.Now()

	log.Info("Deleting storage pool", "Id", allocationStatus.StoragePool.ID)

	err := r.deleteStoragePool(ss, allocationStatus.StoragePool.ID)
	if err != nil {
		ecErr, ok := err.(*ec.ControllerError)

		// If the error is from a 404 error, then there's nothing to clean up and we
		// assume everything has been deleted
		if !ok || ecErr.StatusCode() != http.StatusNotFound {
			updateError(condition, &allocationStatus.FileShare, err)
			nodeStorage.Status.Error = dwsv1alpha2.NewResourceError("Could not delete storage pool", err).WithFatal()
			log.Info(nodeStorage.Status.Error.Error())

			return &ctrl.Result{Requeue: true}, nil
		}
	}

	allocationStatus.StoragePool.ID = ""
	allocationStatus.StorageGroup.ID = ""
	allocationStatus.FileSystem.ID = ""
	allocationStatus.FileShare.ID = ""
	allocationStatus.StoragePool.Status = nnfv1alpha1.ResourceDeleted
	allocationStatus.StorageGroup.Status = nnfv1alpha1.ResourceDeleted
	allocationStatus.FileSystem.Status = nnfv1alpha1.ResourceDeleted
	allocationStatus.FileShare.Status = nnfv1alpha1.ResourceDeleted
	allocationStatus.VolumeGroup = ""
	allocationStatus.LogicalVolume = ""
	nodeStorage.Status.LustreStorage.Nid = ""

	return &ctrl.Result{}, nil
}

func (r *NnfNodeStorageReconciler) lvmNames(ctx context.Context, nodeStorage *nnfv1alpha1.NnfNodeStorage, index int) (string, string, error) {
	labels := nodeStorage.GetLabels()

<<<<<<< HEAD
	workflowName, ok := labels[dwsv1alpha1.WorkflowNameLabel]
=======
	workflowName, ok := labels[dwsv1alpha2.WorkflowNameLabel]
>>>>>>> fd86cd4d
	if !ok {
		return "", "", fmt.Errorf("missing Workflow label on NnfNodeStorage")
	}

<<<<<<< HEAD
	workflowNamespace, ok := labels[dwsv1alpha1.WorkflowNamespaceLabel]
=======
	workflowNamespace, ok := labels[dwsv1alpha2.WorkflowNamespaceLabel]
>>>>>>> fd86cd4d
	if !ok {
		return "", "", fmt.Errorf("missing Workflow label on NnfNodeStorage")
	}

	directiveIndex, ok := labels[nnfv1alpha1.DirectiveIndexLabel]
	if !ok {
		return "", "", fmt.Errorf("missing directive index label on NnfNodeStorage")
	}

<<<<<<< HEAD
	workflow := &dwsv1alpha1.Workflow{
=======
	workflow := &dwsv1alpha2.Workflow{
>>>>>>> fd86cd4d
		ObjectMeta: metav1.ObjectMeta{
			Name:      workflowName,
			Namespace: workflowNamespace,
		},
	}
	if err := r.Get(ctx, client.ObjectKeyFromObject(workflow), workflow); err != nil {
<<<<<<< HEAD
		return "", "", dwsv1alpha1.NewResourceError("could get workflow", err)
=======
		return "", "", dwsv1alpha2.NewResourceError("could get workflow", err)
>>>>>>> fd86cd4d
	}

	return fmt.Sprintf("%s_%s_%d", workflow.GetUID(), directiveIndex, index), "lv", nil
}

func (r *NnfNodeStorageReconciler) isSpecComplete(nodeStorage *nnfv1alpha1.NnfNodeStorage) bool {
	if nodeStorage.Spec.FileSystemType != "lustre" {
		return true
	}

	if nodeStorage.Spec.LustreStorage.TargetType == "MGT" || nodeStorage.Spec.LustreStorage.TargetType == "MGTMDT" {
		return true
	}

	if len(nodeStorage.Spec.LustreStorage.MgsNode) > 0 {
		return true
	}

	return false
}

func (r *NnfNodeStorageReconciler) createStoragePool(ss nnf.StorageServiceApi, id string, capacity int64) (*sf.StoragePoolV150StoragePool, error) {
	sp := &sf.StoragePoolV150StoragePool{
		Id:            id,
		CapacityBytes: capacity,
		Oem: openapi.MarshalOem(nnf.AllocationPolicyOem{
			Policy:     nnf.SpareAllocationPolicyType,
			Compliance: nnf.RelaxedAllocationComplianceType,
		}),
	}

	if err := ss.StorageServiceIdStoragePoolIdPut(ss.Id(), id, sp); err != nil {
		ecErr, ok := err.(*ec.ControllerError)
		if ok {
			resourceErr := dwsv1alpha2.NewResourceError("", err)
			switch ecErr.Cause() {
			case "Insufficient capacity available":
				return nil, resourceErr.WithUserMessage("Insufficient capacity available").WithFatal()
			default:
				return nil, err
			}
		}

		return nil, err
	}

	return sp, nil
}

func (r *NnfNodeStorageReconciler) getStoragePool(ss nnf.StorageServiceApi, id string) (*sf.StoragePoolV150StoragePool, error) {
	sp := &sf.StoragePoolV150StoragePool{}

	if err := ss.StorageServiceIdStoragePoolIdGet(ss.Id(), id, sp); err != nil {
		return nil, err
	}

	return sp, nil
}

func (r *NnfNodeStorageReconciler) deleteStoragePool(ss nnf.StorageServiceApi, id string) error {
	if err := ss.StorageServiceIdStoragePoolIdDelete(ss.Id(), id); err != nil {
		return err
	}

	return nil
}

func (r *NnfNodeStorageReconciler) getEndpoint(ss nnf.StorageServiceApi, id string) (*sf.EndpointV150Endpoint, error) {
	ep := &sf.EndpointV150Endpoint{}

	if err := ss.StorageServiceIdEndpointIdGet(ss.Id(), id, ep); err != nil {
		return nil, err
	}

	return ep, nil
}

func (r *NnfNodeStorageReconciler) createStorageGroup(ss nnf.StorageServiceApi, id string, spID string, epID string) (*sf.StorageGroupV150StorageGroup, error) {
	sp, err := r.getStoragePool(ss, spID)
	if err != nil {
		return nil, err
	}

	ep, err := r.getEndpoint(ss, epID)
	if err != nil {
		return nil, err
	}

	sg := &sf.StorageGroupV150StorageGroup{
		Id: id,
		Links: sf.StorageGroupV150Links{
			StoragePool:    sf.OdataV4IdRef{OdataId: sp.OdataId},
			ServerEndpoint: sf.OdataV4IdRef{OdataId: ep.OdataId},
		},
	}

	if err := ss.StorageServiceIdStorageGroupIdPut(ss.Id(), id, sg); err != nil {
		return nil, err
	}

	return sg, nil
}

func (r *NnfNodeStorageReconciler) getStorageGroup(ss nnf.StorageServiceApi, id string) (*sf.StorageGroupV150StorageGroup, error) {
	sg := &sf.StorageGroupV150StorageGroup{}

	if err := ss.StorageServiceIdStorageGroupIdGet(ss.Id(), id, sg); err != nil {
		return nil, err
	}

	return sg, nil
}

func (r *NnfNodeStorageReconciler) deleteStorageGroup(ss nnf.StorageServiceApi, id string) error {
	return ss.StorageServiceIdStorageGroupIdDelete(ss.Id(), id)
}

func (r *NnfNodeStorageReconciler) createFileShare(ss nnf.StorageServiceApi, id string, fsID string, epID string, mountPath string, options map[string]interface{}) (*sf.FileShareV120FileShare, error) {
	fs, err := r.getFileSystem(ss, fsID)
	if err != nil {
		return nil, err
	}

	ep, err := r.getEndpoint(ss, epID)
	if err != nil {
		return nil, err
	}

	sh := &sf.FileShareV120FileShare{
		Id:            id,
		FileSharePath: mountPath,
		Oem:           options,
		Links: sf.FileShareV120Links{
			FileSystem: sf.OdataV4IdRef{OdataId: fs.OdataId},
			Endpoint:   sf.OdataV4IdRef{OdataId: ep.OdataId},
		},
	}

	if err := ss.StorageServiceIdFileSystemIdExportedShareIdPut(ss.Id(), id, fs.Id, sh); err != nil {
		return nil, err
	}

	return sh, nil
}

func (r *NnfNodeStorageReconciler) getFileShare(ss nnf.StorageServiceApi, id string, fsID string) (*sf.FileShareV120FileShare, error) {
	fs, err := r.getFileSystem(ss, fsID)
	if err != nil {
		return nil, err
	}

	sh := &sf.FileShareV120FileShare{}

	if err := ss.StorageServiceIdFileSystemIdExportedShareIdGet(ss.Id(), fs.Id, id, sh); err != nil {
		return nil, err
	}

	return sh, nil
}

func (r *NnfNodeStorageReconciler) createFileSystem(ss nnf.StorageServiceApi, id string, spID string, oem nnfserver.FileSystemOem) (*sf.FileSystemV122FileSystem, error) {
	sp, err := r.getStoragePool(ss, spID)
	if err != nil {
		return nil, err
	}

	if oem.Name == "" {
		oem.Name = id
	}

	fs := &sf.FileSystemV122FileSystem{
		Id: id,
		Links: sf.FileSystemV122Links{
			StoragePool: sf.OdataV4IdRef{OdataId: sp.OdataId},
		},
		Oem: openapi.MarshalOem(oem),
	}

	if err := ss.StorageServiceIdFileSystemIdPut(ss.Id(), id, fs); err != nil {
		return nil, err
	}

	return fs, nil
}

func (r *NnfNodeStorageReconciler) getFileSystem(ss nnf.StorageServiceApi, id string) (*sf.FileSystemV122FileSystem, error) {
	fs := &sf.FileSystemV122FileSystem{}

	if err := ss.StorageServiceIdFileSystemIdGet(ss.Id(), id, fs); err != nil {
		return nil, err
	}

	return fs, nil
}

func (r *NnfNodeStorageReconciler) handleCreateError(storage *nnfv1alpha1.NnfNodeStorage, message string, err error) (*ctrl.Result, error) {

<<<<<<< HEAD
	resourceError := dwsv1alpha1.NewResourceError(message, err)
=======
	resourceError := dwsv1alpha2.NewResourceError(message, err)
>>>>>>> fd86cd4d
	defer func() {
		r.Log.WithValues("NnfNodeStorage", client.ObjectKeyFromObject(storage).String()).Info(resourceError.Error())
		storage.Status.Error = resourceError
	}()

	controllerError := &ec.ControllerError{}
	if errors.As(err, &controllerError) && controllerError.IsRetryable() {
		return &ctrl.Result{RequeueAfter: controllerError.RetryDelay()}, nil
	}

	resourceError = resourceError.WithFatal()

	// If this is really Fatal, we should not retry. But not all of nnf-ec supports the
	// retryable classification of errors. Instead we mark the error as Fatal() but continue
	// to retry with a modest delay. If the resource creation error occurs perpetually, an
	// external entity should timeout the operation and therefore prevent future create attempts.
	// Once nnf-ec has correctly classified all errors, there should be no need to requeue.

	return &ctrl.Result{RequeueAfter: time.Minute}, nil
}

func updateError(condition *metav1.Condition, status *nnfv1alpha1.NnfResourceStatus, err error) {
	status.Status = nnfv1alpha1.ResourceFailed
	condition.Reason = nnfv1alpha1.ConditionFailed
	condition.Message = err.Error()
}

// SetupWithManager sets up the controller with the Manager.
func (r *NnfNodeStorageReconciler) SetupWithManager(mgr ctrl.Manager) error {
	// nnf-ec is not thread safe, so we are limited to a single reconcile thread.
	return ctrl.NewControllerManagedBy(mgr).
		WithOptions(controller.Options{MaxConcurrentReconciles: 1}).
		For(&nnfv1alpha1.NnfNodeStorage{}).
		Complete(r)
}<|MERGE_RESOLUTION|>--- conflicted
+++ resolved
@@ -561,11 +561,7 @@
 		volumeGroupName, logicalVolumeName, err = r.lvmNames(ctx, nodeStorage, index)
 		if err != nil {
 			updateError(condition, &allocationStatus.FileShare, err)
-<<<<<<< HEAD
-			nodeStorage.Status.Error = dwsv1alpha1.NewResourceError("could not get VG/LV names", err).WithFatal()
-=======
 			nodeStorage.Status.Error = dwsv1alpha2.NewResourceError("could not get VG/LV names", err).WithFatal()
->>>>>>> fd86cd4d
 			log.Info(nodeStorage.Status.Error.Error())
 
 			return &ctrl.Result{RequeueAfter: time.Minute * 2}, nil
@@ -712,20 +708,12 @@
 func (r *NnfNodeStorageReconciler) lvmNames(ctx context.Context, nodeStorage *nnfv1alpha1.NnfNodeStorage, index int) (string, string, error) {
 	labels := nodeStorage.GetLabels()
 
-<<<<<<< HEAD
-	workflowName, ok := labels[dwsv1alpha1.WorkflowNameLabel]
-=======
 	workflowName, ok := labels[dwsv1alpha2.WorkflowNameLabel]
->>>>>>> fd86cd4d
 	if !ok {
 		return "", "", fmt.Errorf("missing Workflow label on NnfNodeStorage")
 	}
 
-<<<<<<< HEAD
-	workflowNamespace, ok := labels[dwsv1alpha1.WorkflowNamespaceLabel]
-=======
 	workflowNamespace, ok := labels[dwsv1alpha2.WorkflowNamespaceLabel]
->>>>>>> fd86cd4d
 	if !ok {
 		return "", "", fmt.Errorf("missing Workflow label on NnfNodeStorage")
 	}
@@ -735,22 +723,14 @@
 		return "", "", fmt.Errorf("missing directive index label on NnfNodeStorage")
 	}
 
-<<<<<<< HEAD
-	workflow := &dwsv1alpha1.Workflow{
-=======
 	workflow := &dwsv1alpha2.Workflow{
->>>>>>> fd86cd4d
 		ObjectMeta: metav1.ObjectMeta{
 			Name:      workflowName,
 			Namespace: workflowNamespace,
 		},
 	}
 	if err := r.Get(ctx, client.ObjectKeyFromObject(workflow), workflow); err != nil {
-<<<<<<< HEAD
-		return "", "", dwsv1alpha1.NewResourceError("could get workflow", err)
-=======
 		return "", "", dwsv1alpha2.NewResourceError("could get workflow", err)
->>>>>>> fd86cd4d
 	}
 
 	return fmt.Sprintf("%s_%s_%d", workflow.GetUID(), directiveIndex, index), "lv", nil
@@ -948,11 +928,7 @@
 
 func (r *NnfNodeStorageReconciler) handleCreateError(storage *nnfv1alpha1.NnfNodeStorage, message string, err error) (*ctrl.Result, error) {
 
-<<<<<<< HEAD
-	resourceError := dwsv1alpha1.NewResourceError(message, err)
-=======
 	resourceError := dwsv1alpha2.NewResourceError(message, err)
->>>>>>> fd86cd4d
 	defer func() {
 		r.Log.WithValues("NnfNodeStorage", client.ObjectKeyFromObject(storage).String()).Info(resourceError.Error())
 		storage.Status.Error = resourceError
