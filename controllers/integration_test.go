/*
 * Copyright 2021-2023 Hewlett Packard Enterprise Development LP
 * Other additional copyright holders may be indicated within.
 *
 * The entirety of this work is licensed under the Apache License,
 * Version 2.0 (the "License"); you may not use this file except
 * in compliance with the License.
 *
 * You may obtain a copy of the License at
 *
 *     http://www.apache.org/licenses/LICENSE-2.0
 *
 * Unless required by applicable law or agreed to in writing, software
 * distributed under the License is distributed on an "AS IS" BASIS,
 * WITHOUT WARRANTIES OR CONDITIONS OF ANY KIND, either express or implied.
 * See the License for the specific language governing permissions and
 * limitations under the License.
 */

package controllers

import (
	"context"
	"fmt"
	"os"
	"reflect"
	"strings"
	"sync"

	"github.com/google/uuid"
	. "github.com/onsi/ginkgo/v2"
	. "github.com/onsi/gomega"
	. "github.com/onsi/gomega/gstruct"

	batchv1 "k8s.io/api/batch/v1"
	corev1 "k8s.io/api/core/v1"
	metav1 "k8s.io/apimachinery/pkg/apis/meta/v1"
	"k8s.io/apimachinery/pkg/types"
	"k8s.io/apimachinery/pkg/util/intstr"
	"sigs.k8s.io/controller-runtime/pkg/client"

	dwsv1alpha2 "github.com/HewlettPackard/dws/api/v1alpha2"
	dwparse "github.com/HewlettPackard/dws/utils/dwdparse"
	lusv1beta1 "github.com/NearNodeFlash/lustre-fs-operator/api/v1beta1"
	nnfv1alpha1 "github.com/NearNodeFlash/nnf-sos/api/v1alpha1"
)

var _ = Describe("Integration Test", func() {

	const (
		psiOwnedByWorkflow    = true
		psiNotownedByWorkflow = false
		nnfStoragePresent     = true
		nnfStorageDeleted     = false
	)

	controller := true
	blockOwnerDeletion := true

	var (
		workflow           *dwsv1alpha2.Workflow
		persistentInstance *dwsv1alpha2.PersistentStorageInstance
		nodeNames          []string
		setup              sync.Once
		storageProfile     *nnfv1alpha1.NnfStorageProfile
	)

	advanceState := func(state dwsv1alpha2.WorkflowState, w *dwsv1alpha2.Workflow, testStackOffset int) {
		By(fmt.Sprintf("Advancing to %s state, wf %s", state, w.Name))
		Eventually(func() error {
			Expect(k8sClient.Get(context.TODO(), client.ObjectKeyFromObject(w), w)).WithOffset(testStackOffset).To(Succeed())
			w.Spec.DesiredState = state
			return k8sClient.Update(context.TODO(), w)
		}).WithOffset(testStackOffset).Should(Succeed(), fmt.Sprintf("Advancing to %s state", state))

		By(fmt.Sprintf("Waiting on state %s", state))
		Eventually(func() dwsv1alpha2.WorkflowState {
			Expect(k8sClient.Get(context.TODO(), client.ObjectKeyFromObject(w), w)).WithOffset(testStackOffset).To(Succeed())
			return w.Status.State
		}).WithOffset(testStackOffset).Should(Equal(state), fmt.Sprintf("Waiting on state %s", state))
	}

	verifyNnfNodeStoragesHaveStorageProfileLabel := func(nnfStorage *nnfv1alpha1.NnfStorage) {
		for allocationSetIndex := range nnfStorage.Spec.AllocationSets {
			allocationSet := nnfStorage.Spec.AllocationSets[allocationSetIndex]
			for i, node := range allocationSet.Nodes {
				// Per Rabbit namespace.
				nnfNodeStorage := &nnfv1alpha1.NnfNodeStorage{
					ObjectMeta: metav1.ObjectMeta{
						Name:      nnfNodeStorageName(nnfStorage, allocationSetIndex, i),
						Namespace: node.Name,
					},
				}

				Expect(k8sClient.Get(context.TODO(), client.ObjectKeyFromObject(nnfNodeStorage), nnfNodeStorage)).To(Succeed())
				By("Verify that the NnfNodeStorage has a label for the pinned profile")
				_, err := getPinnedStorageProfileFromLabel(context.TODO(), k8sClient, nnfNodeStorage)
				Expect(err).ShouldNot(HaveOccurred())
			}

		}
	}

	advanceStateAndCheckReady := func(state dwsv1alpha2.WorkflowState, w *dwsv1alpha2.Workflow) {
		By(fmt.Sprintf("advanceStateAndCheckReady: advance workflow state %s", state))

		// If this method fails, have the test results report where it was called from rather
		// than where it fails in this method.
		// If you'd rather see why this method is failing, set this to 0.
		// If you'd rather see why advanceState() is failing, set this to -1.
		testStackOffset := 1

		// If advanceState fails, we are more interested in what the outer test method
		// was doing as it tried to advanceState versus, why advanceState fails.
		advanceState(state, w, testStackOffset+1)

		By(fmt.Sprintf("Waiting to go ready, wf '%s'", w.Name))
		Eventually(func(g Gomega) bool {

			// If we're currently in a staging state, ensure the data movement status is marked as finished so
			// we can successfully transition out of that state.
			if w.Status.State == dwsv1alpha2.StateDataIn || w.Status.State == dwsv1alpha2.StateDataOut {

				findDataMovementDirectiveIndex := func() int {
					for idx, directive := range w.Spec.DWDirectives {
						if state == dwsv1alpha2.StateDataIn && strings.HasPrefix(directive, "#DW copy_in") {
							return idx
						}
						if state == dwsv1alpha2.StateDataOut && strings.HasPrefix(directive, "#DW copy_out") {
							return idx
						}
					}

					return -1
				}

				if findDataMovementDirectiveIndex() >= 0 {

					dms := &nnfv1alpha1.NnfDataMovementList{}
					Expect(k8sClient.List(context.TODO(), dms)).To(Succeed())

					for _, dm := range dms.Items {
						dm := dm
						g.Expect(k8sClient.Get(context.TODO(), client.ObjectKeyFromObject(&dm), &dm)).To(Succeed())
						dm.Status.State = nnfv1alpha1.DataMovementConditionTypeFinished
						dm.Status.Status = nnfv1alpha1.DataMovementConditionReasonSuccess
						g.Expect(k8sClient.Status().Update(context.TODO(), &dm)).To(Succeed())
					}
				}
			}

			g.Expect(k8sClient.Get(context.TODO(), client.ObjectKeyFromObject(w), w)).WithOffset(testStackOffset).To(Succeed())
			return w.Status.Ready
		}).WithOffset(testStackOffset).Should(BeTrue(), fmt.Sprintf("Waiting on ready status state %s", state))

		if w.Status.State == dwsv1alpha2.StateSetup {
			for dwIndex, directive := range w.Spec.DWDirectives {
				dwArgs, err := dwparse.BuildArgsMap(directive)
				Expect(err).WithOffset(testStackOffset).To(Succeed())
				if dwArgs["command"] != "jobdw" && dwArgs["command"] != "create_persistent" {
					continue
				}
				By("Verify that the NnfStorage now owns the pinned profile")
				commonName, commonNamespace := getStorageReferenceNameFromWorkflowActual(w, dwIndex)
				nnfStorage := &nnfv1alpha1.NnfStorage{}
				Expect(k8sClient.Get(context.TODO(), types.NamespacedName{Name: commonName, Namespace: commonNamespace}, nnfStorage)).To(Succeed())
				Expect(verifyPinnedProfile(context.TODO(), k8sClient, commonNamespace, commonName)).WithOffset(testStackOffset).To(Succeed())

				By("Verify that the NnfStorage has a label for the pinned profile")
				_, err = getPinnedStorageProfileFromLabel(context.TODO(), k8sClient, nnfStorage)
				Expect(err).ShouldNot(HaveOccurred())

				By("Verify that the NnfNodeStorages have a label for the pinned profile")
				verifyNnfNodeStoragesHaveStorageProfileLabel(nnfStorage)
			}
		}
	} // advanceStateAndCheckReady(state dwsv1alpha2.WorkflowState, w *dwsv1alpha2.Workflow)

	checkPSIConsumerReference := func(storageName string, w *dwsv1alpha2.Workflow) {
		persistentInstance = &dwsv1alpha2.PersistentStorageInstance{
			ObjectMeta: metav1.ObjectMeta{
				Name:      storageName,
				Namespace: w.Namespace,
			},
		}

		By(fmt.Sprintf("Retrieving PSI '%s'", storageName))
		Expect(k8sClient.Get(context.TODO(), client.ObjectKeyFromObject(persistentInstance), persistentInstance)).To(Succeed(), "PersistentStorageInstance created")

		By("Checking PSI has the correct consumer reference")
		Expect(persistentInstance.Spec.ConsumerReferences).To(HaveLen(1))
		Expect(persistentInstance.Spec.ConsumerReferences[0].Name).To(Equal(indexedResourceName(w, 0)))
		Expect(persistentInstance.Spec.ConsumerReferences[0].Namespace).To(Equal(w.Namespace))
	}

	checkPSIToServerMapping := func(psiOwnedByWorkflow bool, storageName string, w *dwsv1alpha2.Workflow) {
		workFlowOwnerRef := metav1.OwnerReference{
			Kind:               reflect.TypeOf(dwsv1alpha2.Workflow{}).Name(),
			APIVersion:         dwsv1alpha2.GroupVersion.String(),
			UID:                w.GetUID(),
			Name:               w.GetName(),
			Controller:         &controller,
			BlockOwnerDeletion: &blockOwnerDeletion,
		}

		persistentInstance = &dwsv1alpha2.PersistentStorageInstance{
			ObjectMeta: metav1.ObjectMeta{
				Name:      storageName,
				Namespace: w.Namespace,
			},
		}

		By(fmt.Sprintf("Retrieving PSI '%s'", storageName))
		Expect(k8sClient.Get(context.TODO(), client.ObjectKeyFromObject(persistentInstance), persistentInstance)).To(Succeed(), "PersistentStorageInstance created")
		if psiOwnedByWorkflow {
			Expect(persistentInstance.ObjectMeta.OwnerReferences).To(ContainElement(workFlowOwnerRef), "PSI owned by workflow")
		} else {
			Expect(persistentInstance.ObjectMeta.OwnerReferences).ToNot(ContainElement(workFlowOwnerRef), "PSI NOT owned by workflow")
		}

		// Expect the persistentStorageInstance has owner reference to the servers resource;
		// this verifies the garbage collection chain is set up, but recall that GC is not
		// running in the testenv so we can't prove it is deleted on teardown.
		// See https://book.kubebuilder.io/reference/envtest.html#testing-considerations
		psiOwnerRef := metav1.OwnerReference{
			Kind:               reflect.TypeOf(dwsv1alpha2.PersistentStorageInstance{}).Name(),
			APIVersion:         dwsv1alpha2.GroupVersion.String(),
			UID:                persistentInstance.GetUID(),
			Name:               persistentInstance.GetName(),
			Controller:         &controller,
			BlockOwnerDeletion: &blockOwnerDeletion,
		}

		By("Checking DW Directive has Servers resource, named from the PSI")
		servers := &dwsv1alpha2.Servers{}
		Expect(k8sClient.Get(context.TODO(), client.ObjectKeyFromObject(persistentInstance), servers)).To(Succeed())
		Expect(servers.ObjectMeta.OwnerReferences).To(ContainElement(psiOwnerRef), "Servers owned by PSI")

		By("Checking PersistentStorageInstance has reference to its Servers resource now that DirectiveBreakdown controller has finished")
		Expect(persistentInstance.Status.Servers.Kind).To(Equal(reflect.TypeOf(dwsv1alpha2.Servers{}).Name()))
		Expect(persistentInstance.Status.Servers.Name).To(Equal(persistentInstance.Name))
		Expect(persistentInstance.Status.Servers.Namespace).To(Equal(persistentInstance.Namespace))
	}

	checkServersToNnfStorageMapping := func(nnfStoragePresent bool) {
		servers := &dwsv1alpha2.Servers{}
		Expect(k8sClient.Get(context.TODO(), client.ObjectKeyFromObject(persistentInstance), servers)).To(Succeed(), "Fetch Servers")

		persistentStorageOwnerRef := metav1.OwnerReference{
			Kind:               reflect.TypeOf(dwsv1alpha2.PersistentStorageInstance{}).Name(),
			APIVersion:         dwsv1alpha2.GroupVersion.String(),
			UID:                persistentInstance.GetUID(),
			Name:               persistentInstance.GetName(),
			Controller:         &controller,
			BlockOwnerDeletion: &blockOwnerDeletion,
		}

		nnfStorage := &nnfv1alpha1.NnfStorage{}
		if nnfStoragePresent {
			Expect(k8sClient.Get(context.TODO(), client.ObjectKeyFromObject(persistentInstance), nnfStorage)).To(Succeed(), "Fetch NnfStorage matching PersistentStorageInstance")
			Expect(nnfStorage.ObjectMeta.OwnerReferences).To(ContainElement(persistentStorageOwnerRef), "NnfStorage owned by PersistentStorageInstance")
		} else {
			Eventually(func() error { // Delete can still return the cached object. Wait until the object is no longer present
				return k8sClient.Get(context.TODO(), client.ObjectKeyFromObject(servers), nnfStorage)
			}).ShouldNot(Succeed(), "NnfStorage should be deleted")
		}
	}

	BeforeEach(func() {

		setup.Do(func() {

			// Initialize node names - currently set to three to satisify the lustre requirement of single MDT, MGT, OST
			// NOTE: Node names require the "rabbit" prefix to ensure client mounts occur on the correct controller
			nodeNames = []string{
				"rabbit-test-node-0",
				"rabbit-test-node-1",
				"rabbit-test-node-2",
			}

			// Build the config map that ties everything together; this also
			// creates a namespace for each compute node which is required for
			// client mount.
			computeNameGeneratorFunc := func() func() []dwsv1alpha2.SystemConfigurationComputeNodeReference {
				nextComputeIndex := 0
				return func() []dwsv1alpha2.SystemConfigurationComputeNodeReference {
					computes := make([]dwsv1alpha2.SystemConfigurationComputeNodeReference, 16)
					for i := 0; i < 16; i++ {
						name := fmt.Sprintf("compute%d", i+nextComputeIndex)

						computes[i].Name = name
						computes[i].Index = i
					}
					nextComputeIndex += 16
					return computes
				}
			}

			generator := computeNameGeneratorFunc()
			configSpec := dwsv1alpha2.SystemConfigurationSpec{}
			for _, nodeName := range nodeNames {
				storageNode := dwsv1alpha2.SystemConfigurationStorageNode{
					Type: "Rabbit",
					Name: nodeName,
				}

				storageNode.ComputesAccess = generator()
				configSpec.StorageNodes = append(configSpec.StorageNodes, storageNode)
				for _, computeAccess := range storageNode.ComputesAccess {
					compute := dwsv1alpha2.SystemConfigurationComputeNode{Name: computeAccess.Name}
					configSpec.ComputeNodes = append(configSpec.ComputeNodes, compute)
				}
			}

			config := &dwsv1alpha2.SystemConfiguration{
				ObjectMeta: metav1.ObjectMeta{
					Name:      "default",
					Namespace: corev1.NamespaceDefault,
				},
				Spec: configSpec,
			}

			Expect(k8sClient.Create(context.TODO(), config)).To(Succeed())

			// Each node gets a namespace, a node, and an NNF Node. Node would typically be handled
			// by kubernetes and then an NNF Node & Namespace are started by the NLC; but for test
			// we have to bootstrap all that.
			for _, nodeName := range nodeNames {
				// Create the namespace
				ns := &corev1.Namespace{ObjectMeta: metav1.ObjectMeta{
					Name: nodeName,
				}}

				Expect(k8sClient.Create(context.TODO(), ns)).To(Succeed())

				// Create the node - set it to up as ready
				node := &corev1.Node{
					ObjectMeta: metav1.ObjectMeta{
						Name:      nodeName,
						Namespace: corev1.NamespaceDefault,
						Labels: map[string]string{
							"cray.nnf.node": "true",
						},
					},
					Status: corev1.NodeStatus{
						Conditions: []corev1.NodeCondition{
							{
								Status: corev1.ConditionTrue,
								Type:   corev1.NodeReady,
							},
						},
					},
				}

				Expect(k8sClient.Create(context.TODO(), node)).To(Succeed())

				// Create the NNF Node resource
				nnfNode := &nnfv1alpha1.NnfNode{
					ObjectMeta: metav1.ObjectMeta{
						Name:      "nnf-nlc",
						Namespace: nodeName,
					},
					Spec: nnfv1alpha1.NnfNodeSpec{
						Name:  nodeName,
						State: nnfv1alpha1.ResourceEnable,
					},
					Status: nnfv1alpha1.NnfNodeStatus{},
				}

				Expect(k8sClient.Create(context.TODO(), nnfNode)).To(Succeed())

				// Create the DWS Storage resource
<<<<<<< HEAD
				storage := &dwsv1alpha1.Storage{
=======
				storage := &dwsv1alpha2.Storage{
>>>>>>> fd86cd4d
					ObjectMeta: metav1.ObjectMeta{
						Name:      nodeName,
						Namespace: corev1.NamespaceDefault,
					},
				}

				Expect(k8sClient.Create(context.TODO(), storage)).To(Succeed())

				// Check that the DWS storage resource was updated with the compute node information

				Eventually(func() error {
					return k8sClient.Get(context.TODO(), client.ObjectKeyFromObject(storage), storage)
				}).Should(Succeed())

				Eventually(func() bool {
					Expect(k8sClient.Get(context.TODO(), client.ObjectKeyFromObject(storage), storage)).To(Succeed())
					return len(storage.Status.Access.Computes) == 16
				}).Should(BeTrue())

				// Check that a namespace was created for each compute node
				for i := 0; i < len(nodeNames)*16; i++ {
					namespace := &corev1.Namespace{}
					Eventually(func() error {
						return k8sClient.Get(context.TODO(), types.NamespacedName{Name: fmt.Sprintf("compute%d", i)}, namespace)
					}).Should(Succeed())
				}
			}
		}) // once

		// Create a default NnfStorageProfile for the unit tests.
		storageProfile = createBasicDefaultNnfStorageProfile()

		DeferCleanup(os.Setenv, "RABBIT_TEST_ENV_BYPASS_SERVER_STORAGE_CHECK", os.Getenv("RABBIT_TEST_ENV_BYPASS_SERVER_STORAGE_CHECK"))
	})

	AfterEach(func() {
		Expect(workflow).ToNot(BeNil(), "Did you comment out all wfTests below?")
		Expect(k8sClient.Get(context.TODO(), client.ObjectKeyFromObject(workflow), workflow)).To(Succeed())
		Expect(k8sClient.Delete(context.TODO(), workflow)).To(Succeed())

		Eventually(func() error {
			return k8sClient.Get(context.TODO(), client.ObjectKeyFromObject(workflow), workflow)
		}).ShouldNot(Succeed())

		workflow = nil

		Expect(k8sClient.Delete(context.TODO(), storageProfile)).To(Succeed())
		profExpected := &nnfv1alpha1.NnfStorageProfile{}
		Eventually(func() error { // Delete can still return the cached object. Wait until the object is no longer present
			return k8sClient.Get(context.TODO(), client.ObjectKeyFromObject(storageProfile), profExpected)
		}).ShouldNot(Succeed())
	})

	It("Testing DWS directives", func() {
		type wfTestConfiguration struct {
			directive                   string
			expectedDirectiveBreakdowns int
			hasComputeBreakdown         bool
			hasStorageBreakdown         bool
			expectedAllocationSets      int
		}

		var wfTests = []wfTestConfiguration{
			{"#DW jobdw name=jobdw-raw    type=raw    capacity=1GiB", 1, true, true, 1},

			{"#DW jobdw name=jobdw-xfs    type=xfs    capacity=1GiB", 1, true, true, 1},
			{"#DW jobdw name=jobdw-gfs2   type=gfs2   capacity=1GiB", 1, true, true, 1},
			{"#DW jobdw name=jobdw-lustre type=lustre capacity=1GiB", 1, true, true, 3},

			{"#DW create_persistent name=createpersistent-xfs    type=xfs    capacity=1GiB", 1, false, true, 1},
			{"#DW create_persistent name=createpersistent-gfs2   type=gfs2   capacity=1GiB", 1, false, true, 1},
			{"#DW create_persistent name=createpersistent-lustre type=lustre capacity=1GiB", 1, false, true, 3},

			{"#DW persistentdw name=createpersistent-xfs", 1, true, false, 0},
			{"#DW persistentdw name=createpersistent-gfs2", 1, true, false, 0},
			{"#DW persistentdw name=createpersistent-lustre", 1, true, false, 0},

			{"#DW destroy_persistent name=doesnotexist", 0, false, false, 0},
			{"#DW destroy_persistent name=createpersistent-xfs   ", 0, false, false, 0},
			{"#DW destroy_persistent name=createpersistent-gfs2  ", 0, false, false, 0},
			{"#DW destroy_persistent name=createpersistent-lustre", 0, false, false, 0},
		}

		err := os.Unsetenv("RABBIT_TEST_ENV_BYPASS_SERVER_STORAGE_CHECK")
		Expect(err).NotTo(HaveOccurred())

		for idx := range wfTests {
			directive := wfTests[idx].directive

			By("Parsing the #DW")
			By(fmt.Sprintf("Directive %d: %s", idx, directive))
			dwArgs, err := dwparse.BuildArgsMap(directive)
			Expect(err).Should(BeNil())
			storageDirective, ok := dwArgs["command"]
			Expect(ok).To(BeTrue())

			// For persistentdw, we don't care what the fsType is, there are no allocations required
			fsType, ok := dwArgs["type"]
			if !ok {
				fsType = "unknown"
			}

			storageDirectiveName := strings.Replace(storageDirective, "_", "", 1) // Workflow names cannot include '_'
			storageName := fmt.Sprintf("%s-%s", storageDirectiveName, fsType)
			expectedAllocationSets := wfTests[idx].expectedAllocationSets
			wfid := uuid.NewString()[0:8]

			By(fmt.Sprintf("Testing directive '%s' filesystem '%s'", storageDirective, fsType))
			workflow = &dwsv1alpha2.Workflow{
				ObjectMeta: metav1.ObjectMeta{
					Name:      fmt.Sprintf("%s-%s-%s", storageDirectiveName, fsType, wfid),
					Namespace: corev1.NamespaceDefault,
				},
				Spec: dwsv1alpha2.WorkflowSpec{
					DesiredState: dwsv1alpha2.StateProposal,
					JobID:        intstr.FromInt(idx),
					WLMID:        "Test WLMID",
					DWDirectives: []string{
						directive,
					},
				},
			}

			By(fmt.Sprintf("Creating workflow '%s'", workflow.Name))
			Expect(k8sClient.Create(context.TODO(), workflow)).To(Succeed())

			By("Retrieving created workflow")
			Eventually(func() error {
				return k8sClient.Get(context.TODO(), client.ObjectKeyFromObject(workflow), workflow)
			}).Should(Succeed())

			// Store ownership reference to workflow - this is checked for many of the created objects
			ownerRef := metav1.OwnerReference{
				Kind:               reflect.TypeOf(dwsv1alpha2.Workflow{}).Name(),
				APIVersion:         dwsv1alpha2.GroupVersion.String(),
				UID:                workflow.GetUID(),
				Name:               workflow.GetName(),
				Controller:         &controller,
				BlockOwnerDeletion: &blockOwnerDeletion,
			}

			/*************************** Proposal ****************************/

			By("Checking proposal state and ready")
			Eventually(func() bool {
				Expect(k8sClient.Get(context.TODO(), client.ObjectKeyFromObject(workflow), workflow)).To(Succeed())
				return workflow.Status.State == dwsv1alpha2.StateProposal && workflow.Status.Ready
			}).Should(BeTrue())

			By("Checking for Computes resource")
			computes := &dwsv1alpha2.Computes{
				ObjectMeta: metav1.ObjectMeta{
					Name:      workflow.Status.Computes.Name,
					Namespace: workflow.Status.Computes.Namespace,
				},
			}
			Expect(workflow.Status.Computes.Kind).To(Equal(reflect.TypeOf(dwsv1alpha2.Computes{}).Name()))
			Expect(k8sClient.Get(context.TODO(), client.ObjectKeyFromObject(computes), computes)).To(Succeed())
			Expect(computes.ObjectMeta.OwnerReferences).To(ContainElement(ownerRef))

			By("Checking various DW Directive Breakdowns")
			Expect(workflow.Status.DirectiveBreakdowns).To(HaveLen(wfTests[idx].expectedDirectiveBreakdowns))
			for _, dbdRef := range workflow.Status.DirectiveBreakdowns {
				dbd := &dwsv1alpha2.DirectiveBreakdown{}
				Expect(dbdRef.Kind).To(Equal(reflect.TypeOf(dwsv1alpha2.DirectiveBreakdown{}).Name()))

				By("DW Directive Breakdown should go ready")
				Eventually(func() bool {
					Expect(k8sClient.Get(context.TODO(), types.NamespacedName{Name: dbdRef.Name, Namespace: dbdRef.Namespace}, dbd)).To(Succeed())
					return dbd.Status.Ready
				}).Should(BeTrue())

				By("Checking DW Directive Breakdown")
				Expect(k8sClient.Get(context.TODO(), types.NamespacedName{Name: dbdRef.Name, Namespace: dbdRef.Namespace}, dbd)).To(Succeed())
				Expect(dbd.ObjectMeta.OwnerReferences).To(ContainElement(ownerRef))
				if storageDirective == "jobdw" || storageDirective == "create_persistent" {
					By("Verify that pinned profiles have been created")
					pName, pNamespace := getStorageReferenceNameFromDBD(dbd)
					Expect(verifyPinnedProfile(context.TODO(), k8sClient, pNamespace, pName)).To(Succeed())
				}

				if wfTests[idx].hasComputeBreakdown {
					Expect(dbd.Status.Compute).NotTo(BeNil())
					Expect(dbd.Status.Compute.Constraints.Location).ToNot(BeEmpty())

					for _, location := range dbd.Status.Compute.Constraints.Location {
						servers := &dwsv1alpha2.Servers{}
						Expect(location.Reference.Kind).To(Equal(reflect.TypeOf(dwsv1alpha2.Servers{}).Name()))
						Expect(k8sClient.Get(context.TODO(), types.NamespacedName{Name: location.Reference.Name, Namespace: location.Reference.Namespace}, servers)).To(Succeed())
					}
				} else {
					Expect(dbd.Status.Compute).To(BeNil())
				}

				if !wfTests[idx].hasStorageBreakdown {
					Expect(dbd.Status.Storage).To(BeNil())
					continue
				}

				Expect(dbd.Status.Storage).NotTo(BeNil())
				Expect(dbd.Status.Storage.AllocationSets).To(HaveLen(expectedAllocationSets))

				By("DW Directive has Servers resource accessible from the DirectiveBreakdown")
				servers := &dwsv1alpha2.Servers{}
				Expect(dbd.Status.Storage.Reference.Kind).To(Equal(reflect.TypeOf(dwsv1alpha2.Servers{}).Name()))
				Expect(k8sClient.Get(context.TODO(), types.NamespacedName{Name: dbd.Status.Storage.Reference.Name, Namespace: dbd.Status.Storage.Reference.Namespace}, servers)).To(Succeed())

				By("DW Directive verifying servers resource")
				switch storageDirective {
				case "jobdw":
					Expect(servers.ObjectMeta.OwnerReferences).To(ContainElement(metav1.OwnerReference{
						Kind:               reflect.TypeOf(dwsv1alpha2.DirectiveBreakdown{}).Name(),
						APIVersion:         dwsv1alpha2.GroupVersion.String(),
						UID:                dbd.GetUID(),
						Name:               dbd.GetName(),
						Controller:         &controller,
						BlockOwnerDeletion: &blockOwnerDeletion,
					}))

				case "create_persistent":
					checkPSIToServerMapping(psiNotownedByWorkflow, storageName, workflow)
				}

				By("Assigning storage")
				if fsType != "lustre" {
					// If non-lustre, allocate storage on all the Rabbit nodes in test.
					storage := make([]dwsv1alpha2.ServersSpecStorage, 0, len(nodeNames))
					for _, nodeName := range nodeNames {
						storage = append(storage, dwsv1alpha2.ServersSpecStorage{
							AllocationCount: 1,
							Name:            nodeName,
						})
					}

					Expect(dbd.Status.Storage.AllocationSets).To(HaveLen(1))
					allocSet := &dbd.Status.Storage.AllocationSets[0]

					servers.Spec.AllocationSets = make([]dwsv1alpha2.ServersSpecAllocationSet, 1)
					servers.Spec.AllocationSets[0] = dwsv1alpha2.ServersSpecAllocationSet{
						AllocationSize: allocSet.MinimumCapacity,
						Label:          allocSet.Label,
						Storage:        storage,
					}

				} else {
					// If lustre, allocate one node per allocation set
					Expect(len(nodeNames) >= len(dbd.Status.Storage.AllocationSets)).To(BeTrue())
					servers.Spec.AllocationSets = make([]dwsv1alpha2.ServersSpecAllocationSet, len(dbd.Status.Storage.AllocationSets))
					for idx, allocset := range dbd.Status.Storage.AllocationSets {
						servers.Spec.AllocationSets[idx] = dwsv1alpha2.ServersSpecAllocationSet{
							AllocationSize: allocset.MinimumCapacity,
							Label:          allocset.Label,
							Storage: []dwsv1alpha2.ServersSpecStorage{
								{
									AllocationCount: 1,
									Name:            nodeNames[idx],
								},
							},
						}
					}
				}

				Expect(k8sClient.Update(context.TODO(), servers)).To(Succeed())
			}

			By("Assigning computes")
			Expect(computes.Data).To(HaveLen(0))
			computes.Data = make([]dwsv1alpha2.ComputesData, 0, len(nodeNames))
			for idx := range nodeNames {
				computes.Data = append(computes.Data, dwsv1alpha2.ComputesData{Name: fmt.Sprintf("compute%d", idx*16)})
			}
			Expect(k8sClient.Update(context.TODO(), computes)).To(Succeed())

			/***************************** Setup *****************************/

			advanceStateAndCheckReady(dwsv1alpha2.StateSetup, workflow)

			By("Checking Setup state")
			switch storageDirective {
			case "jobdw":
			case "persistendw":
				checkPSIConsumerReference(storageName, workflow)
				checkServersToNnfStorageMapping(nnfStoragePresent)
			default:
				checkServersToNnfStorageMapping(nnfStoragePresent)
			}

			// TODO

			/**************************** Data In ****************************/

			advanceStateAndCheckReady(dwsv1alpha2.StateDataIn, workflow)

			By("Checking Data In state")
			// TODO

			/**************************** Pre Run ****************************/

			advanceStateAndCheckReady(dwsv1alpha2.StatePreRun, workflow)

			By("Checking Pre Run state")

			switch storageDirective {
			default:
				for _, dbdRef := range workflow.Status.DirectiveBreakdowns {
					dbd := &dwsv1alpha2.DirectiveBreakdown{}
					Expect(k8sClient.Get(context.TODO(), types.NamespacedName{Name: dbdRef.Name, Namespace: dbdRef.Namespace}, dbd)).To(Succeed())

					By("Check for an NNF Access describing the computes")
					access := &nnfv1alpha1.NnfAccess{
						ObjectMeta: metav1.ObjectMeta{
							Name:      fmt.Sprintf("%s-%s", dbd.Name, "computes"),
							Namespace: workflow.Namespace,
						},
					}
					Expect(k8sClient.Get(context.TODO(), client.ObjectKeyFromObject(access), access)).To(Succeed())
					Expect(access.ObjectMeta.OwnerReferences).To(ContainElement(ownerRef))
					Expect(access.Spec).To(MatchFields(IgnoreExtras, Fields{
						"TeardownState": Equal(dwsv1alpha2.StatePostRun),
						"DesiredState":  Equal("mounted"),
						"Target":        Equal("single"),
					}))
					Expect(access.Status.State).To(Equal("mounted"))
					Eventually(func(g Gomega) {
						g.Expect(k8sClient.Get(context.TODO(), client.ObjectKeyFromObject(access), access)).To(Succeed())
						g.Expect(access.Status.Ready).To(BeTrue())
					}).Should(Succeed())

					By("Checking NNF Access computes reference exists")
					Expect(access.Spec.ClientReference).To(MatchFields(IgnoreExtras, Fields{
						"Name":      Equal(workflow.Name),
						"Namespace": Equal(workflow.Namespace),
						"Kind":      Equal(reflect.TypeOf(dwsv1alpha2.Computes{}).Name()),
					}))
					computes := &dwsv1alpha2.Computes{
						ObjectMeta: metav1.ObjectMeta{
							Name:      access.Spec.ClientReference.Name,
							Namespace: access.Spec.ClientReference.Namespace,
						},
					}
					Expect(k8sClient.Get(context.TODO(), client.ObjectKeyFromObject(computes), computes)).To(Succeed())

					// NnfStorage name is different for jobdw vs. persistentdw
					storageName := dbd.Name
					if storageDirective == "persistentdw" {
						storageName = dwArgs["name"]
					}
					By("Checking NNF Access storage reference exists")
					Expect(access.Spec.StorageReference).To(MatchFields(IgnoreExtras, Fields{
						"Name":      Equal(storageName),
						"Namespace": Equal(workflow.Namespace), // Namespace is the same as the workflow
						"Kind":      Equal(reflect.TypeOf(nnfv1alpha1.NnfStorage{}).Name()),
					}))
					storage := &nnfv1alpha1.NnfStorage{
						ObjectMeta: metav1.ObjectMeta{
							Name:      access.Spec.StorageReference.Name,
							Namespace: access.Spec.StorageReference.Namespace,
						},
					}
					Expect(k8sClient.Get(context.TODO(), client.ObjectKeyFromObject(storage), storage)).To(Succeed())

					By("Checking for a Client Mount on each compute")
					for _, compute := range computes.Data {
						clientMount := &dwsv1alpha2.ClientMount{
							ObjectMeta: metav1.ObjectMeta{
								Name:      clientMountName(access),
								Namespace: compute.Name,
							},
						}
						Expect(k8sClient.Get(context.TODO(), client.ObjectKeyFromObject(clientMount), clientMount)).To(Succeed())
						Expect(clientMount.Status.Mounts).To(HaveLen(1))
<<<<<<< HEAD
						Expect(clientMount.Labels[dwsv1alpha1.WorkflowNameLabel]).To(Equal(workflow.Name))
						Expect(clientMount.Labels[dwsv1alpha1.WorkflowNamespaceLabel]).To(Equal(workflow.Namespace))
=======
						Expect(clientMount.Labels[dwsv1alpha2.WorkflowNameLabel]).To(Equal(workflow.Name))
						Expect(clientMount.Labels[dwsv1alpha2.WorkflowNamespaceLabel]).To(Equal(workflow.Namespace))
>>>>>>> fd86cd4d
						Expect(clientMount.Status.Mounts[0].Ready).To(BeTrue())
					}

					// For shared file systems, there should also be a NNF Access for the Rabbit as well as corresponding Client Mounts per Rabbit
					if fsType == "gfs2" {
						By("Checking for an NNF Access describing the servers")
						access := &nnfv1alpha1.NnfAccess{
							ObjectMeta: metav1.ObjectMeta{
								Name:      fmt.Sprintf("%s-%s", dbd.Name, "servers"),
								Namespace: workflow.Namespace,
							},
						}
						Expect(k8sClient.Get(context.TODO(), client.ObjectKeyFromObject(access), access)).To(Succeed())
						Expect(access.ObjectMeta.OwnerReferences).To(ContainElement(ownerRef))

						// CONTINUE HERE WITH CHECKS FOR storage, status

						// CONTINUE HERE WITH CHECKS FOR Client Mounts on all the Rabbits
					}
				}
			case "create_persistent":
			}

			/*************************** Post Run ****************************/

			advanceStateAndCheckReady(dwsv1alpha2.StatePostRun, workflow)

			By("Checking Post Run state")

			switch storageDirective {
			default:
				for _, dbdRef := range workflow.Status.DirectiveBreakdowns {
					dbd := &dwsv1alpha2.DirectiveBreakdown{}
					Expect(k8sClient.Get(context.TODO(), types.NamespacedName{Name: dbdRef.Name, Namespace: dbdRef.Namespace}, dbd)).To(Succeed())

					By("Check that NNF Access describing computes is not present")
					access := &nnfv1alpha1.NnfAccess{
						ObjectMeta: metav1.ObjectMeta{
							Name:      fmt.Sprintf("%s-%s", dbd.Name, "computes"),
							Namespace: workflow.Namespace,
						},
					}
					Eventually(func() error {
						err := k8sClient.Get(context.TODO(), client.ObjectKeyFromObject(access), access)
						return client.IgnoreNotFound(err)
					}).Should(Succeed())

					By("Check that all Client Mounts for computes are removed")
					// TODO

					if fsType == "gfs2" {
						By("Check that NNF Access describing computes is not present")
						access := &nnfv1alpha1.NnfAccess{
							ObjectMeta: metav1.ObjectMeta{
								Name:      fmt.Sprintf("%s-%s", dbd.Name, "servers"),
								Namespace: workflow.Namespace,
							},
						}
						Eventually(func() error {
							err := k8sClient.Get(context.TODO(), client.ObjectKeyFromObject(access), access)
							return client.IgnoreNotFound(err)
						}).Should(Succeed())

						By("Check that all Client Mounts for servers are removed")
						// TODO
					}
				}
			case "create_persistent":
			}

			/**************************** Data Out ****************************/

			advanceStateAndCheckReady(dwsv1alpha2.StateDataOut, workflow)

			By("Checking Data Out state")
			// TODO

			/**************************** Teardown ****************************/

			advanceStateAndCheckReady(dwsv1alpha2.StateTeardown, workflow)

			By("Checking Teardown state")

			for _, dbdRef := range workflow.Status.DirectiveBreakdowns {
				dbd := &dwsv1alpha2.DirectiveBreakdown{}
				Expect(k8sClient.Get(context.TODO(), types.NamespacedName{Name: dbdRef.Name, Namespace: dbdRef.Namespace}, dbd)).To(Succeed())

				switch storageDirective {
				case "create_persistent":

					By("Check that the servers resource still exists")
					servers := &dwsv1alpha2.Servers{}
					Expect(dbd.Status.Storage.Reference.Kind).To(Equal(reflect.TypeOf(dwsv1alpha2.Servers{}).Name()))
					Expect(k8sClient.Get(context.TODO(), types.NamespacedName{Name: dbd.Status.Storage.Reference.Name, Namespace: dbd.Status.Storage.Reference.Namespace}, servers)).To(Succeed())

					By("NNFStorages for persistentStorageInstance should NOT be deleted")
					nnfStorage := &nnfv1alpha1.NnfStorage{}
					Consistently(func() error {
						return k8sClient.Get(context.TODO(), client.ObjectKeyFromObject(servers), nnfStorage)
					}).Should(Succeed(), "NnfStorage should continue to exist")

					By("PSI Not owned by workflow so it won't be deleted")
					checkPSIToServerMapping(psiNotownedByWorkflow, storageName, workflow)

				case "jobdw":
					By("Check that the servers resource still exists")
					servers := &dwsv1alpha2.Servers{}
					Expect(dbd.Status.Storage.Reference.Kind).To(Equal(reflect.TypeOf(dwsv1alpha2.Servers{}).Name()))
					Expect(k8sClient.Get(context.TODO(), types.NamespacedName{Name: dbd.Status.Storage.Reference.Name, Namespace: dbd.Status.Storage.Reference.Namespace}, servers)).To(Succeed())

					By("NNFStorages associated with jobdw should be deleted")
					nnfStorage := &nnfv1alpha1.NnfStorage{}
					Eventually(func() error { // Delete can still return the cached object. Wait until the object is no longer present
						return k8sClient.Get(context.TODO(), client.ObjectKeyFromObject(servers), nnfStorage)
					}).ShouldNot(Succeed(), "NnfStorage should be deleted")
				default:
				}
			}
		} // for idx := range wfTests
	}) // It(Testing DWS directives)

	Describe("Test workflow with no #DW directives", func() {
		It("Testing Lifecycle of workflow with no #DW directives", func() {
			const workflowName = "no-directives"

			workflow = &dwsv1alpha2.Workflow{
				ObjectMeta: metav1.ObjectMeta{
					Name:      workflowName,
					Namespace: corev1.NamespaceDefault,
				},
				Spec: dwsv1alpha2.WorkflowSpec{
					DesiredState: dwsv1alpha2.StateProposal,
					WLMID:        "854973",
					DWDirectives: []string{}, // Empty
				},
			}
			Expect(k8sClient.Create(context.TODO(), workflow)).Should(Succeed())

			Eventually(func() error {
				return k8sClient.Get(context.TODO(), client.ObjectKeyFromObject(workflow), workflow)
			}).Should(Succeed())

			/*************************** Proposal ****************************/
			By("Verifying proposal state and ready")
			Eventually(func() bool {
				Expect(k8sClient.Get(context.TODO(), client.ObjectKeyFromObject(workflow), workflow)).To(Succeed())
				return workflow.Status.State == dwsv1alpha2.StateProposal && workflow.Status.Ready
			}).Should(BeTrue())

			By("Verifying it has no directiveBreakdowns")
			directiveBreakdown := &dwsv1alpha2.DirectiveBreakdown{
				ObjectMeta: metav1.ObjectMeta{
					Name:      fmt.Sprintf("%s-%d", workflowName, 0),
					Namespace: corev1.NamespaceDefault,
				},
			}
			Expect(k8sClient.Get(context.TODO(), client.ObjectKeyFromObject(directiveBreakdown), directiveBreakdown)).ShouldNot(Succeed())

			By("Verifying it has no servers")
			servers := &dwsv1alpha2.Servers{
				ObjectMeta: metav1.ObjectMeta{
					Name:      fmt.Sprintf("%s-%d", workflowName, 0),
					Namespace: corev1.NamespaceDefault,
				},
			}
			Expect(k8sClient.Get(context.TODO(), client.ObjectKeyFromObject(servers), servers)).ShouldNot(Succeed())

			// Store ownership reference to workflow - this is checked for many of the created objects
			ownerRef := metav1.OwnerReference{
				Kind:               reflect.TypeOf(dwsv1alpha2.Workflow{}).Name(),
				APIVersion:         dwsv1alpha2.GroupVersion.String(),
				UID:                workflow.GetUID(),
				Name:               workflow.GetName(),
				Controller:         &controller,
				BlockOwnerDeletion: &blockOwnerDeletion,
			}

			By("Verifying it has Computes resource")
			computes := &dwsv1alpha2.Computes{
				ObjectMeta: metav1.ObjectMeta{
					Name:      workflow.Status.Computes.Name,
					Namespace: workflow.Status.Computes.Namespace,
				},
			}
			Expect(workflow.Status.Computes.Kind).To(Equal(reflect.TypeOf(dwsv1alpha2.Computes{}).Name()))
			Expect(k8sClient.Get(context.TODO(), client.ObjectKeyFromObject(computes), computes)).To(Succeed())
			Expect(computes.ObjectMeta.OwnerReferences).To(ContainElement(ownerRef))

			/***************************** Teardown *****************************/
			advanceStateAndCheckReady(dwsv1alpha2.StateTeardown, workflow)
		})
	})

	// Here we test the various data movement directives. This uses a workflow
	// per test where the workflow is brought to data_in stage. This is not
	// expected to be a full workflow test; but singles out the data movement
	// directives (copy_in and copy_out).
	Describe("Test with data movement directives", func() {

		// Setup a basic workflow; each test is expected to fill in the DWDirectives
		// in its BeforeEach() clause.
		BeforeEach(func() {
			ns := &corev1.Namespace{
				ObjectMeta: metav1.ObjectMeta{
					Name: nnfv1alpha1.DataMovementNamespace,
				},
			}

			k8sClient.Create(context.TODO(), ns)

			wfid := uuid.NewString()[0:8]
			workflow = &dwsv1alpha2.Workflow{
				ObjectMeta: metav1.ObjectMeta{
					Name:      fmt.Sprintf("gfs2-%s", wfid),
					Namespace: corev1.NamespaceDefault,
				},
				Spec: dwsv1alpha2.WorkflowSpec{
					DesiredState: dwsv1alpha2.StateProposal,
					JobID:        intstr.FromString("a job id"),
					WLMID:        "Test WLMID",
				},
			}
		})

		// Bring the workflow up to Data In; assign the necessary servers and computes
		// resource. This isn't meant to be a vigorous test of the proposal and setup
		// stages; that is provided by the topmost integration test.
		JustBeforeEach(func() {
			By("Create the workflow")
			Expect(k8sClient.Create(context.TODO(), workflow)).To(Succeed())

			By("Checking for workflow creation")
			Eventually(func() error {
				return k8sClient.Get(context.TODO(), client.ObjectKeyFromObject(workflow), workflow)
			}).Should(Succeed())

			/*************************** Proposal ****************************/

			By("Checking for proposal state and ready")
			Eventually(func() bool {
				Expect(k8sClient.Get(context.TODO(), client.ObjectKeyFromObject(workflow), workflow)).To(Succeed())
				return workflow.Status.State == dwsv1alpha2.StateProposal && workflow.Status.Ready
			}).Should(BeTrue())

			for _, dbdRef := range workflow.Status.DirectiveBreakdowns {
				By("Checking DW Directive Breakdown")
				dbd := &dwsv1alpha2.DirectiveBreakdown{}
				Expect(k8sClient.Get(context.TODO(), types.NamespacedName{Name: dbdRef.Name, Namespace: dbdRef.Namespace}, dbd)).To(Succeed())

				Expect(dbd.Status.Storage.AllocationSets).To(HaveLen(1))
				allocSet := &dbd.Status.Storage.AllocationSets[0]

				By("Assigning storage")
				servers := &dwsv1alpha2.Servers{}
				Expect(k8sClient.Get(context.TODO(), types.NamespacedName{Name: dbd.Status.Storage.Reference.Name, Namespace: dbd.Status.Storage.Reference.Namespace}, servers)).To(Succeed())

				storage := make([]dwsv1alpha2.ServersSpecStorage, 0, len(nodeNames))
				for _, nodeName := range nodeNames {
					storage = append(storage, dwsv1alpha2.ServersSpecStorage{
						AllocationCount: 1,
						Name:            nodeName,
					})
				}

				servers.Spec.AllocationSets = []dwsv1alpha2.ServersSpecAllocationSet{
					{
						AllocationSize: allocSet.MinimumCapacity,
						Label:          allocSet.Label,
						Storage:        storage,
					},
				}

				Expect(k8sClient.Update(context.TODO(), servers)).To(Succeed())
			} // for _, dbdRef := range workflow.Status.DirectiveBreakdowns

			/***************************** Setup *****************************/

			advanceStateAndCheckReady(dwsv1alpha2.StateSetup, workflow)

			/**************************** Data In ****************************/

			advanceStateAndCheckReady(dwsv1alpha2.StateDataIn, workflow)
		})

		AfterEach(func() {

			/**************************** Teardown ****************************/

			advanceStateAndCheckReady(dwsv1alpha2.StateTeardown, workflow)

		})

		var lustre *lusv1beta1.LustreFileSystem

		BeforeEach(func() {
			lustre = &lusv1beta1.LustreFileSystem{
				ObjectMeta: metav1.ObjectMeta{
					Name:      "lustre-test",
					Namespace: corev1.NamespaceDefault,
				},
				Spec: lusv1beta1.LustreFileSystemSpec{
					Name:      "lustre",
					MgsNids:   "172.0.0.1@tcp",
					MountRoot: "/lus/maui",
				},
			}

			Expect(k8sClient.Create(context.TODO(), lustre)).To(Succeed())
		})

		AfterEach(func() {
			Expect(k8sClient.Delete(context.TODO(), lustre)).To(Succeed())
		})

		validateNnfAccessHasCorrectTeardownState := func(state dwsv1alpha2.WorkflowState) {
			Expect(workflow.Status.DirectiveBreakdowns).To(HaveLen(1))

			access := &nnfv1alpha1.NnfAccess{
				ObjectMeta: metav1.ObjectMeta{
					Name:      fmt.Sprintf("%s-%d-%s", workflow.Name, 0, "servers"),
					Namespace: workflow.Namespace,
				},
			}
			Expect(k8sClient.Get(context.TODO(), client.ObjectKeyFromObject(access), access)).To(Succeed())

			By("Validate access specification is correct")
			Expect(access.Spec).To(MatchFields(IgnoreExtras, Fields{
				"TeardownState": Equal(state),
				"DesiredState":  Equal("mounted"),
				"Target":        Equal("all"),
			}))

			By("Validate access status is correct")
			Expect(access.Status.State).To(Equal("mounted"))
			Expect(access.Status.Ready).To(BeTrue())
		}

		validateNnfAccessIsNotFound := func() {
			Expect(workflow.Status.DirectiveBreakdowns).To(HaveLen(1))

			access := &nnfv1alpha1.NnfAccess{
				ObjectMeta: metav1.ObjectMeta{
					Name:      fmt.Sprintf("%s-%d-%s", workflow.Name, 0, "servers"),
					Namespace: workflow.Namespace,
				},
			}

			Eventually(func() error {
				err := k8sClient.Get(context.TODO(), client.ObjectKeyFromObject(access), access)
				return client.IgnoreNotFound(err)
			}).Should(Succeed())
		}

		// If there is only a copy_in directive, then expect the lifetime of NNF Access setup
		// in data_in and deleted in post-run.
		Describe("Test with copy_in directive", func() {
			BeforeEach(func() {
				workflow.Spec.DWDirectives = []string{
					"#DW jobdw name=test-dm-0 type=gfs2 capacity=1GiB",
<<<<<<< HEAD
					"#DW copy_in source=/lus/maui/file destination=$DW_JOB_test-dm-0/file",
=======
					"#DW copy_in source=/lus/maui/file destination=$DW_JOB_test_dm_0/file",
>>>>>>> fd86cd4d
				}
			})

			It("Validates Workflow", func() {
				Expect(workflow.Status.State).To(Equal(dwsv1alpha2.StateDataIn))

				By("Check that NNF Access is created, with deletion in post-run")
				validateNnfAccessHasCorrectTeardownState(dwsv1alpha2.StatePostRun)

				By("Advancing to post run, ensure NNF Access is deleted")
				advanceStateAndCheckReady(dwsv1alpha2.StatePreRun, workflow)
				advanceStateAndCheckReady(dwsv1alpha2.StatePostRun, workflow)
				validateNnfAccessIsNotFound()
			})
		})

		// If there is only a copy_out directive, NNF Access is not needed until pre-run
		// and should remain until post-run.
		Describe("Test with copy_out directive", func() {
			BeforeEach(func() {
				workflow.Spec.DWDirectives = []string{
					"#DW jobdw name=test-dm-0 type=gfs2 capacity=1GiB",
<<<<<<< HEAD
					"#DW copy_out source=$DW_JOB_test-dm-0/file destination=/lus/maui/file",
=======
					"#DW copy_out source=$DW_JOB_test_dm_0/file destination=/lus/maui/file",
>>>>>>> fd86cd4d
				}
			})

			It("Validates Workflow", func() {
				Expect(workflow.Status.State).To(Equal(dwsv1alpha2.StateDataIn))

				validateNnfAccessIsNotFound()
				advanceStateAndCheckReady(dwsv1alpha2.StatePreRun, workflow)

				By("Validate NNF Access is created, with deletion in data-out")
<<<<<<< HEAD
				validateNnfAccessHasCorrectTeardownState(dwsv1alpha1.StateTeardown)

				By("Advancing to post run, ensure NNF Access is still set for deletion in data-out")
				advanceStateAndCheckReady(dwsv1alpha1.StatePostRun, workflow)
				validateNnfAccessHasCorrectTeardownState(dwsv1alpha1.StateTeardown)
=======
				validateNnfAccessHasCorrectTeardownState(dwsv1alpha2.StateTeardown)

				By("Advancing to post run, ensure NNF Access is still set for deletion in data-out")
				advanceStateAndCheckReady(dwsv1alpha2.StatePostRun, workflow)
				validateNnfAccessHasCorrectTeardownState(dwsv1alpha2.StateTeardown)
>>>>>>> fd86cd4d

				By("Advancing to data-out, ensure NNF Access is deleted")
				advanceStateAndCheckReady(dwsv1alpha2.StateDataOut, workflow)
				validateNnfAccessIsNotFound()
			})
		})

		Describe("Test with copy_in and copy_out directives", func() {
			BeforeEach(func() {
				workflow.Spec.DWDirectives = []string{
					"#DW jobdw name=test-dm-0 type=gfs2 capacity=1GiB",
<<<<<<< HEAD
					"#DW copy_in source=/lus/maui/file destination=$DW_JOB_test-dm-0/file",
					"#DW copy_out source=$DW_JOB_test-dm-0/file destination=/lus/maui/file",
=======
					"#DW copy_in source=/lus/maui/file destination=$DW_JOB_test_dm_0/file",
					"#DW copy_out source=$DW_JOB_test_dm_0/file destination=/lus/maui/file",
>>>>>>> fd86cd4d
				}
			})

			It("Validates Workflow", func() {
				Expect(workflow.Status.State).To(Equal(dwsv1alpha2.StateDataIn))

				By("Validate NNF Access is created, with deletion in data-out")
<<<<<<< HEAD
				validateNnfAccessHasCorrectTeardownState(dwsv1alpha1.StateTeardown)
=======
				validateNnfAccessHasCorrectTeardownState(dwsv1alpha2.StateTeardown)
>>>>>>> fd86cd4d

				advanceStateAndCheckReady(dwsv1alpha2.StatePreRun, workflow)
				advanceStateAndCheckReady(dwsv1alpha2.StatePostRun, workflow)

				By("Advancing to data-out, ensure NNF Access is deleted")
				advanceStateAndCheckReady(dwsv1alpha2.StateDataOut, workflow)
				validateNnfAccessIsNotFound()
			})

		})

		Describe("Test with failure injection of error encountered during run", func() {
			BeforeEach(func() {
				workflow.Spec.DWDirectives = []string{
					"#DW jobdw name=test-dm-0 type=gfs2 capacity=1GiB",
				}
			})

			It("Validates error propgates to workflow", func() {
				Expect(workflow.Status.State).To(Equal(dwsv1alpha2.StateDataIn))

				advanceStateAndCheckReady(dwsv1alpha2.StatePreRun, workflow)

				By("Injecting an error in the data movement resource")

				dm := &nnfv1alpha1.NnfDataMovement{
					ObjectMeta: metav1.ObjectMeta{
						Name:      "failed-data-movement",
						Namespace: nnfv1alpha1.DataMovementNamespace,
					},
				}
				dwsv1alpha2.AddWorkflowLabels(dm, workflow)
				dwsv1alpha2.AddOwnerLabels(dm, workflow)
				nnfv1alpha1.AddDataMovementTeardownStateLabel(dm, dwsv1alpha2.StatePostRun)

				Expect(k8sClient.Create(context.TODO(), dm)).To(Succeed())

				Eventually(func() error {
					return k8sClient.Get(context.TODO(), client.ObjectKeyFromObject(dm), dm)
				}).Should(Succeed())

				dm.Status.State = nnfv1alpha1.DataMovementConditionTypeFinished
				dm.Status.Status = nnfv1alpha1.DataMovementConditionReasonFailed

				Expect(k8sClient.Status().Update(context.TODO(), dm)).To(Succeed())

				By("Advancing to post-run")
				advanceState(dwsv1alpha2.StatePostRun, workflow, 1)

				By("Checking the driver has an error present")
				Eventually(func() *dwsv1alpha2.WorkflowDriverStatus {
					Expect(k8sClient.Get(context.TODO(), client.ObjectKeyFromObject(workflow), workflow)).To(Succeed())

					driverID := os.Getenv("DWS_DRIVER_ID")
					for _, driver := range workflow.Status.Drivers {
						if driver.DriverID == driverID {
							if driver.Status == dwsv1alpha2.StatusError {
								return &driver
							}
						}
					}

					return nil
				}).ShouldNot(BeNil())
			})
		})

	})

	Describe("Test with container directives", func() {
		var (
			containerProfile *nnfv1alpha1.NnfContainerProfile
		)

		BeforeEach(func() {
			containerProfile = createBasicNnfContainerProfile(nil)
			Expect(containerProfile).ToNot(BeNil())

			wfName := "container-test"
<<<<<<< HEAD
			workflow = &dwsv1alpha1.Workflow{
=======
			workflow = &dwsv1alpha2.Workflow{
>>>>>>> fd86cd4d
				ObjectMeta: metav1.ObjectMeta{
					Name:      wfName,
					Namespace: corev1.NamespaceDefault,
				},
<<<<<<< HEAD
				Spec: dwsv1alpha1.WorkflowSpec{
					DesiredState: dwsv1alpha1.StateProposal,
					JobID:        1234,
=======
				Spec: dwsv1alpha2.WorkflowSpec{
					DesiredState: dwsv1alpha2.StateProposal,
					JobID:        intstr.FromString("job 1234"),
>>>>>>> fd86cd4d
					WLMID:        "Test WLMID",
					DWDirectives: []string{
						fmt.Sprintf("#DW container name=%s profile=%s", wfName, containerProfile.Name),
					},
				},
			}
			Expect(k8sClient.Create(context.TODO(), workflow)).To(Succeed())

			Eventually(func(g Gomega) error {
				return k8sClient.Get(context.TODO(), client.ObjectKeyFromObject(workflow), workflow)
			}).Should(Succeed())

			advanceStateAndCheckReady("Proposal", workflow)
		})

		AfterEach(func() {
			if workflow != nil {
				advanceStateAndCheckReady("Teardown", workflow)
				Expect(k8sClient.Delete(context.TODO(), workflow)).To(Succeed())
			}

			if containerProfile != nil {
				Expect(k8sClient.Delete(ctx, containerProfile)).To(Succeed())
			}
		})

		When("compute nodes are selected for container directives", func() {
			It("it should target the local NNF nodes for the container jobs", func() {
				By("assigning the container directive to compute nodes")

<<<<<<< HEAD
				computes := &dwsv1alpha1.Computes{
=======
				computes := &dwsv1alpha2.Computes{
>>>>>>> fd86cd4d
					ObjectMeta: metav1.ObjectMeta{
						Name:      workflow.Status.Computes.Name,
						Namespace: workflow.Status.Computes.Namespace,
					},
				}

				// Add 2 computes across 2 NNF nodes. For containers, this means we should see 2 jobs
				// These computes are defined in the SystemConfiguration
				Expect(k8sClient.Get(context.TODO(), client.ObjectKeyFromObject(computes), computes)).To(Succeed())
<<<<<<< HEAD
				data := []dwsv1alpha1.ComputesData{
=======
				data := []dwsv1alpha2.ComputesData{
>>>>>>> fd86cd4d
					{Name: "compute0"},
					{Name: "compute32"},
				}
				computes.Data = append(computes.Data, data...)
				Expect(k8sClient.Update(context.TODO(), computes)).To(Succeed())

				By("advancing to the PreRun state")
				advanceStateAndCheckReady("Setup", workflow)
				advanceStateAndCheckReady("DataIn", workflow)
				advanceState("PreRun", workflow, 1)

				By("verifying the number of targeted NNF nodes for the container jobs")
<<<<<<< HEAD
				matchLabels := dwsv1alpha1.MatchingWorkflow(workflow)
=======
				matchLabels := dwsv1alpha2.MatchingWorkflow(workflow)
>>>>>>> fd86cd4d
				matchLabels[nnfv1alpha1.DirectiveIndexLabel] = "0"

				jobList := &batchv1.JobList{}
				Eventually(func(g Gomega) int {
					Expect(k8sClient.List(context.TODO(), jobList, matchLabels)).To(Succeed())
					return len(jobList.Items)
				}).Should(Equal(2))

				By("verifying the node names of targeted NNF nodes for the container jobs")
				nodes := []string{}
				for _, job := range jobList.Items {
					nodeName, ok := job.Spec.Template.Spec.NodeSelector["kubernetes.io/hostname"]
					Expect(ok).To(BeTrue())
					nodes = append(nodes, nodeName)
				}
				Expect(nodes).To(ContainElements("rabbit-test-node-0", "rabbit-test-node-2"))
			})
		})
	})

	Describe("Test NnfStorageProfile Lustre profile merge with DW directives", func() {

		var (
			intendedDirective     string
			profileExternalMGS    *nnfv1alpha1.NnfStorageProfile
			profileCombinedMGTMDT *nnfv1alpha1.NnfStorageProfile

			profileMgsNid string

			dbd       *dwsv1alpha2.DirectiveBreakdown
			dbdServer *dwsv1alpha2.Servers

			externalMgsProfileName    string
			combinedMgtMdtProfileName string
		)

		BeforeEach(func() {
			profileMgsNid = "profile-mgs@tcp"

			dbd = &dwsv1alpha2.DirectiveBreakdown{}
			dbdServer = &dwsv1alpha2.Servers{}

			externalMgsProfileName = "has-external-mgs"
			combinedMgtMdtProfileName = "has-combined-mgtmdt"
		})

		// Create some custom storage profiles.
		BeforeEach(func() {
			By("BeforeEach create some custom storage profiles")
			profileExternalMGS = basicNnfStorageProfile(externalMgsProfileName)
			profileExternalMGS.Data.LustreStorage.ExternalMGS = profileMgsNid
			profileCombinedMGTMDT = basicNnfStorageProfile(combinedMgtMdtProfileName)
			profileCombinedMGTMDT.Data.LustreStorage.CombinedMGTMDT = true
			Expect(createNnfStorageProfile(profileExternalMGS, true)).ToNot(BeNil())
			Expect(createNnfStorageProfile(profileCombinedMGTMDT, true)).ToNot(BeNil())
		})

		// Destroy the custom storage profiles.
		AfterEach(func() {
			By("AfterEach destroy the custom storage profiles")
			Expect(k8sClient.Delete(context.TODO(), profileExternalMGS)).To(Succeed())
			Expect(k8sClient.Delete(context.TODO(), profileCombinedMGTMDT)).To(Succeed())

		})

		// Setup a basic workflow; each test is expected to fill in the
		// DWDirectives in its BeforeEach() clause.
		BeforeEach(func() {
			By("BeforeEach setup a basic workflow resource")
			wfid := uuid.NewString()[0:8]
			workflow = &dwsv1alpha2.Workflow{
				ObjectMeta: metav1.ObjectMeta{
					Name:      fmt.Sprintf("profile-%s", wfid),
					Namespace: corev1.NamespaceDefault,
				},
				Spec: dwsv1alpha2.WorkflowSpec{
					DesiredState: dwsv1alpha2.StateProposal,
					JobID:        intstr.FromString("some job 234"),
					WLMID:        "Test WLMID",
				},
			}
		})

		AfterEach(func() {
			By("AfterEach advance the workflow state to teardown")
			advanceStateAndCheckReady(dwsv1alpha2.StateTeardown, workflow)
		})

		// Create the workflow for the Ginkgo specs.
		JustBeforeEach(func() {
			By("JustBeforeEach create the workflow")
			workflow.Spec.DWDirectives = []string{
				intendedDirective,
			}
			Expect(k8sClient.Create(context.TODO(), workflow)).To(Succeed())
			Eventually(func(g Gomega) error {
				g.Expect(k8sClient.Get(context.TODO(), client.ObjectKeyFromObject(workflow), workflow)).To(Succeed())
				if (workflow.Status.Ready == true) && (workflow.Status.State == dwsv1alpha2.StateProposal) {
					return nil
				}
				return fmt.Errorf("ready state not achieved")
			}).Should(Succeed(), "achieved ready state")

			By("Verify that one DirectiveBreakdown was created")
			Expect(workflow.Status.DirectiveBreakdowns).To(HaveLen(1))
			By("Get the DirectiveBreakdown resource")
			dbdRef := workflow.Status.DirectiveBreakdowns[0]
			Expect(k8sClient.Get(context.TODO(), types.NamespacedName{Name: dbdRef.Name, Namespace: dbdRef.Namespace}, dbd)).To(Succeed())

			pName, pNamespace := getStorageReferenceNameFromDBD(dbd)
			Expect(verifyPinnedProfile(context.TODO(), k8sClient, pNamespace, pName)).To(Succeed())

			By("Get the Servers resource")
			Expect(k8sClient.Get(context.TODO(), types.NamespacedName{Name: dbd.Status.Storage.Reference.Name, Namespace: dbd.Status.Storage.Reference.Namespace}, dbdServer)).To(Succeed())
		})

		assignStorageForMDTOST := func() {
			dbdServer.Spec.AllocationSets = []dwsv1alpha2.ServersSpecAllocationSet{
				{
					AllocationSize: 1,
					Label:          "mdt",
					Storage: []dwsv1alpha2.ServersSpecStorage{
						{AllocationCount: 1,
							Name: "rabbit-test-node-0"},
					},
				},
				{
					AllocationSize: 1,
					Label:          "ost",
					Storage: []dwsv1alpha2.ServersSpecStorage{
						{AllocationCount: 1,
							Name: "rabbit-test-node-1"},
					},
				},
			}
		}

		// verifyExternalMgsNid checks that an external MGS NID is used.
		verifyExternalMgsNid := func(getNidVia, desiredNid string) {
			Expect(dbd.Spec.Directive).To(Equal(intendedDirective))

			By("Verify that it does not allocate an MGT device")
			Expect(dbd.Status.Storage.AllocationSets).To(HaveLen(2))
			for _, comp := range dbd.Status.Storage.AllocationSets {
				Expect(comp.Label).To(Or(Equal("mdt"), Equal("ost")))
			}

			// Go to 'setup' state and verify the MGS NID is
			// propagated to the NnfStorage resource.
			By("Assign storage")
			assignStorageForMDTOST()
			Expect(k8sClient.Update(context.TODO(), dbdServer)).To(Succeed())
			By(fmt.Sprintf("Verify that the MGS NID %s is used by the filesystem", getNidVia))
			advanceStateAndCheckReady(dwsv1alpha2.StateSetup, workflow)
			// The NnfStorage's name matches the Server resource's name.
			nnfstorage := &nnfv1alpha1.NnfStorage{}
			Expect(k8sClient.Get(context.TODO(), client.ObjectKeyFromObject(dbdServer), nnfstorage)).To(Succeed())
			for _, comp := range nnfstorage.Spec.AllocationSets {
				Expect(comp.ExternalMgsNid).To(Equal(desiredNid))
			}
		}

		// verifyCombinedMgtMdt checks that a single device is used for the MGT and MDT.
		verifyCombinedMgtMdt := func() {
			Expect(dbd.Spec.Directive).To(Equal(intendedDirective))

			By("Verify that it allocates an MGTMDT device rather than an MGT device")
			Expect(dbd.Status.Storage.AllocationSets).To(HaveLen(2))
			for _, comp := range dbd.Status.Storage.AllocationSets {
				Expect(comp.Label).To(Or(Equal("mgtmdt"), Equal("ost")))
			}
		}

		When("using external_mgs in profile", func() {
			BeforeEach(func() {
				intendedDirective = fmt.Sprintf("#DW jobdw type=lustre profile=%s capacity=5GB name=profile-mgs", externalMgsProfileName)
			})

			It("Uses external_mgs via the profile", func() {
				verifyExternalMgsNid("via profile", profileMgsNid)
			})
		})

		When("using combined_mgtmdt in profile", func() {
			BeforeEach(func() {
				intendedDirective = fmt.Sprintf("#DW jobdw type=lustre profile=%s capacity=5GB name=profile-mgtmdt", combinedMgtMdtProfileName)
			})

			It("Uses combined_mgtmdt via the profile", func() {
				verifyCombinedMgtMdt()
			})
		})
	})

	Describe("Test failure cases for various directives", func() {

		var (
			directives []string
		)

		// Create a basic workflow; each test is expected to fill in the DWDirectives
		// in its BeforeEach() clause.
		BeforeEach(func() {
			wfid := uuid.NewString()[0:8]
			workflow = &dwsv1alpha2.Workflow{
				ObjectMeta: metav1.ObjectMeta{
					Name:      fmt.Sprintf("persistent-%s", wfid),
					Namespace: corev1.NamespaceDefault,
				},
				Spec: dwsv1alpha2.WorkflowSpec{
					DesiredState: dwsv1alpha2.StateProposal,
					JobID:        intstr.FromString("job 2222"),
					WLMID:        "Test WLMID",
				},
			}
		})

		AfterEach(func() {
			By("AfterEach advance the workflow state to teardown")
			advanceStateAndCheckReady(dwsv1alpha2.StateTeardown, workflow)
		})

		// Create the workflow for the Ginkgo specs.
		JustBeforeEach(func() {
			By("JustBeforeEach create the workflow")
			workflow.Spec.DWDirectives = directives
			Expect(k8sClient.Create(context.TODO(), workflow)).To(Succeed())
		})

		// verifyErrorIsPresent checks that the workflow has stopped due to a driver error
		verifyErrorIsPresent := func() {
			By("Checking the driver has an error present")
			Eventually(func(g Gomega) *dwsv1alpha2.WorkflowDriverStatus {
				g.Expect(k8sClient.Get(context.TODO(), client.ObjectKeyFromObject(workflow), workflow)).To(Succeed())
				g.Expect(workflow.Status.Ready == false)
				g.Expect(workflow.Status.State == dwsv1alpha2.StateProposal)

				driverID := os.Getenv("DWS_DRIVER_ID")
				for _, driver := range workflow.Status.Drivers {
					if driver.DriverID == driverID {
						if driver.Status == dwsv1alpha2.StatusError {
							return &driver
						}
					}
				}

				return nil
			}).ShouldNot(BeNil())
		}

		// TODO: Make this a table driven set of tests to easily allow more combinations
		When("using jobdw and create_persistent", func() {
			BeforeEach(func() {
				directives = []string{
					"#DW jobdw name=jobdw type=xfs capacity=1GiB",
					"#DW create_persistent name=p2 type=xfs capacity=1GiB",
				}
			})

			It("using jobdw and create_persistent", func() {
				verifyErrorIsPresent()
			})
		})

		When("using create_persistent with persistentdw", func() {
			BeforeEach(func() {
				directives = []string{
					"#DW persistentdw name=jobdw",
					"#DW create_persistent name=p2 type=xfs capacity=1GiB",
				}
			})

			It("using persistentdw and create_persistent", func() {
				verifyErrorIsPresent()
			})
		})

		When("using more than one create_persistent directive in workflow", func() {
			BeforeEach(func() {
				directives = []string{
					"#DW create_persistent name=p1 type=xfs capacity=1GiB",
					"#DW create_persistent name=p2 type=xfs capacity=1GiB",
				}
			})

			It("Fails with more than 1 create_persistent", func() {
				verifyErrorIsPresent()
			})
		})

		When("using more than one destroy_persistent directive in workflow", func() {
			BeforeEach(func() {
				directives = []string{
					"#DW destroy_persistent name=p1",
					"#DW destroy_persistent name=p2",
				}
			})

			It("Fails with more than 1 destroy_persistent", func() {
				verifyErrorIsPresent()
			})
		})

		When("using 1 create_persistent and 1 destroy_persistent directive in workflow", func() {
			BeforeEach(func() {
				directives = []string{
					"#DW create_persistent name=p1 type=xfs capacity=1GiB",
					"#DW destroy_persistent name=p1",
				}
			})

			It("Fails with 1 create_persistent and 1 destroy_persistent", func() {
				verifyErrorIsPresent()
			})
		})

		When("using persistentdw for non-existent persistent storage", func() {
			BeforeEach(func() {
				directives = []string{
					"#DW persistentdw name=p1",
				}
			})

			It("Fails with persistentdw naming non-existent persistent storage", func() {
				verifyErrorIsPresent()
			})
		})

		When("using copy_in without jobdw", func() {
			// Create a fake global lustre file system.
			var (
				lustre *lusv1beta1.LustreFileSystem
			)

			BeforeEach(func() {
				lustre = &lusv1beta1.LustreFileSystem{
					ObjectMeta: metav1.ObjectMeta{
						Name:      "maui",
						Namespace: corev1.NamespaceDefault,
					},
					Spec: lusv1beta1.LustreFileSystemSpec{
						Name:      "maui",
						MountRoot: "/lus/maui",
						MgsNids:   "10.0.0.1@tcp",
					},
				}
				Expect(k8sClient.Create(context.TODO(), lustre)).To(Succeed())
			})
			BeforeEach(func() {
				directives = []string{
<<<<<<< HEAD
					"#DW copy_in source=/lus/maui/my-file.in destination=$DW_JOB_notThere/my-file.out",
=======
					"#DW copy_in source=/lus/maui/my-file.in destination=$DW_JOB_not_there/my-file.out",
>>>>>>> fd86cd4d
				}
			})

			AfterEach(func() {
				Expect(k8sClient.Get(context.TODO(), client.ObjectKeyFromObject(lustre), lustre)).To(Succeed())
				Expect(k8sClient.Delete(context.TODO(), lustre)).To(Succeed())
			})

			It("Fails with copy_in and no jobdw", func() {
				verifyErrorIsPresent()
			})
		})

		When("using copy_in without persistentdw", func() {
			// Create a fake global lustre file system.
			var (
				lustre *lusv1beta1.LustreFileSystem
			)

			BeforeEach(func() {
				lustre = &lusv1beta1.LustreFileSystem{
					ObjectMeta: metav1.ObjectMeta{
						Name:      "maui",
						Namespace: corev1.NamespaceDefault,
					},
					Spec: lusv1beta1.LustreFileSystemSpec{
						Name:      "maui",
						MountRoot: "/lus/maui",
						MgsNids:   "10.0.0.1@tcp",
					},
				}
				Expect(k8sClient.Create(context.TODO(), lustre)).To(Succeed())
			})

			BeforeEach(func() {
				directives = []string{
					"#DW copy_in source=/lus/maui/my-file.in destination=$DW_PERSISTENT_mpi/my-persistent-file.out",
				}
			})

			AfterEach(func() {
				Expect(k8sClient.Get(context.TODO(), client.ObjectKeyFromObject(lustre), lustre)).To(Succeed())
				Expect(k8sClient.Delete(context.TODO(), lustre)).To(Succeed())
			})

			It("Fails with copy_in and no persistentdw", func() {
				verifyErrorIsPresent()
			})
		})

	})

})<|MERGE_RESOLUTION|>--- conflicted
+++ resolved
@@ -370,11 +370,7 @@
 				Expect(k8sClient.Create(context.TODO(), nnfNode)).To(Succeed())
 
 				// Create the DWS Storage resource
-<<<<<<< HEAD
-				storage := &dwsv1alpha1.Storage{
-=======
 				storage := &dwsv1alpha2.Storage{
->>>>>>> fd86cd4d
 					ObjectMeta: metav1.ObjectMeta{
 						Name:      nodeName,
 						Namespace: corev1.NamespaceDefault,
@@ -746,13 +742,8 @@
 						}
 						Expect(k8sClient.Get(context.TODO(), client.ObjectKeyFromObject(clientMount), clientMount)).To(Succeed())
 						Expect(clientMount.Status.Mounts).To(HaveLen(1))
-<<<<<<< HEAD
-						Expect(clientMount.Labels[dwsv1alpha1.WorkflowNameLabel]).To(Equal(workflow.Name))
-						Expect(clientMount.Labels[dwsv1alpha1.WorkflowNamespaceLabel]).To(Equal(workflow.Namespace))
-=======
 						Expect(clientMount.Labels[dwsv1alpha2.WorkflowNameLabel]).To(Equal(workflow.Name))
 						Expect(clientMount.Labels[dwsv1alpha2.WorkflowNamespaceLabel]).To(Equal(workflow.Namespace))
->>>>>>> fd86cd4d
 						Expect(clientMount.Status.Mounts[0].Ready).To(BeTrue())
 					}
 
@@ -1112,11 +1103,7 @@
 			BeforeEach(func() {
 				workflow.Spec.DWDirectives = []string{
 					"#DW jobdw name=test-dm-0 type=gfs2 capacity=1GiB",
-<<<<<<< HEAD
-					"#DW copy_in source=/lus/maui/file destination=$DW_JOB_test-dm-0/file",
-=======
 					"#DW copy_in source=/lus/maui/file destination=$DW_JOB_test_dm_0/file",
->>>>>>> fd86cd4d
 				}
 			})
 
@@ -1139,11 +1126,7 @@
 			BeforeEach(func() {
 				workflow.Spec.DWDirectives = []string{
 					"#DW jobdw name=test-dm-0 type=gfs2 capacity=1GiB",
-<<<<<<< HEAD
-					"#DW copy_out source=$DW_JOB_test-dm-0/file destination=/lus/maui/file",
-=======
 					"#DW copy_out source=$DW_JOB_test_dm_0/file destination=/lus/maui/file",
->>>>>>> fd86cd4d
 				}
 			})
 
@@ -1154,19 +1137,11 @@
 				advanceStateAndCheckReady(dwsv1alpha2.StatePreRun, workflow)
 
 				By("Validate NNF Access is created, with deletion in data-out")
-<<<<<<< HEAD
-				validateNnfAccessHasCorrectTeardownState(dwsv1alpha1.StateTeardown)
-
-				By("Advancing to post run, ensure NNF Access is still set for deletion in data-out")
-				advanceStateAndCheckReady(dwsv1alpha1.StatePostRun, workflow)
-				validateNnfAccessHasCorrectTeardownState(dwsv1alpha1.StateTeardown)
-=======
 				validateNnfAccessHasCorrectTeardownState(dwsv1alpha2.StateTeardown)
 
 				By("Advancing to post run, ensure NNF Access is still set for deletion in data-out")
 				advanceStateAndCheckReady(dwsv1alpha2.StatePostRun, workflow)
 				validateNnfAccessHasCorrectTeardownState(dwsv1alpha2.StateTeardown)
->>>>>>> fd86cd4d
 
 				By("Advancing to data-out, ensure NNF Access is deleted")
 				advanceStateAndCheckReady(dwsv1alpha2.StateDataOut, workflow)
@@ -1178,13 +1153,8 @@
 			BeforeEach(func() {
 				workflow.Spec.DWDirectives = []string{
 					"#DW jobdw name=test-dm-0 type=gfs2 capacity=1GiB",
-<<<<<<< HEAD
-					"#DW copy_in source=/lus/maui/file destination=$DW_JOB_test-dm-0/file",
-					"#DW copy_out source=$DW_JOB_test-dm-0/file destination=/lus/maui/file",
-=======
 					"#DW copy_in source=/lus/maui/file destination=$DW_JOB_test_dm_0/file",
 					"#DW copy_out source=$DW_JOB_test_dm_0/file destination=/lus/maui/file",
->>>>>>> fd86cd4d
 				}
 			})
 
@@ -1192,11 +1162,7 @@
 				Expect(workflow.Status.State).To(Equal(dwsv1alpha2.StateDataIn))
 
 				By("Validate NNF Access is created, with deletion in data-out")
-<<<<<<< HEAD
-				validateNnfAccessHasCorrectTeardownState(dwsv1alpha1.StateTeardown)
-=======
 				validateNnfAccessHasCorrectTeardownState(dwsv1alpha2.StateTeardown)
->>>>>>> fd86cd4d
 
 				advanceStateAndCheckReady(dwsv1alpha2.StatePreRun, workflow)
 				advanceStateAndCheckReady(dwsv1alpha2.StatePostRun, workflow)
@@ -1276,24 +1242,14 @@
 			Expect(containerProfile).ToNot(BeNil())
 
 			wfName := "container-test"
-<<<<<<< HEAD
-			workflow = &dwsv1alpha1.Workflow{
-=======
 			workflow = &dwsv1alpha2.Workflow{
->>>>>>> fd86cd4d
 				ObjectMeta: metav1.ObjectMeta{
 					Name:      wfName,
 					Namespace: corev1.NamespaceDefault,
 				},
-<<<<<<< HEAD
-				Spec: dwsv1alpha1.WorkflowSpec{
-					DesiredState: dwsv1alpha1.StateProposal,
-					JobID:        1234,
-=======
 				Spec: dwsv1alpha2.WorkflowSpec{
 					DesiredState: dwsv1alpha2.StateProposal,
 					JobID:        intstr.FromString("job 1234"),
->>>>>>> fd86cd4d
 					WLMID:        "Test WLMID",
 					DWDirectives: []string{
 						fmt.Sprintf("#DW container name=%s profile=%s", wfName, containerProfile.Name),
@@ -1324,11 +1280,7 @@
 			It("it should target the local NNF nodes for the container jobs", func() {
 				By("assigning the container directive to compute nodes")
 
-<<<<<<< HEAD
-				computes := &dwsv1alpha1.Computes{
-=======
 				computes := &dwsv1alpha2.Computes{
->>>>>>> fd86cd4d
 					ObjectMeta: metav1.ObjectMeta{
 						Name:      workflow.Status.Computes.Name,
 						Namespace: workflow.Status.Computes.Namespace,
@@ -1338,11 +1290,7 @@
 				// Add 2 computes across 2 NNF nodes. For containers, this means we should see 2 jobs
 				// These computes are defined in the SystemConfiguration
 				Expect(k8sClient.Get(context.TODO(), client.ObjectKeyFromObject(computes), computes)).To(Succeed())
-<<<<<<< HEAD
-				data := []dwsv1alpha1.ComputesData{
-=======
 				data := []dwsv1alpha2.ComputesData{
->>>>>>> fd86cd4d
 					{Name: "compute0"},
 					{Name: "compute32"},
 				}
@@ -1355,11 +1303,7 @@
 				advanceState("PreRun", workflow, 1)
 
 				By("verifying the number of targeted NNF nodes for the container jobs")
-<<<<<<< HEAD
-				matchLabels := dwsv1alpha1.MatchingWorkflow(workflow)
-=======
 				matchLabels := dwsv1alpha2.MatchingWorkflow(workflow)
->>>>>>> fd86cd4d
 				matchLabels[nnfv1alpha1.DirectiveIndexLabel] = "0"
 
 				jobList := &batchv1.JobList{}
@@ -1710,11 +1654,7 @@
 			})
 			BeforeEach(func() {
 				directives = []string{
-<<<<<<< HEAD
-					"#DW copy_in source=/lus/maui/my-file.in destination=$DW_JOB_notThere/my-file.out",
-=======
 					"#DW copy_in source=/lus/maui/my-file.in destination=$DW_JOB_not_there/my-file.out",
->>>>>>> fd86cd4d
 				}
 			})
 
