/*
 * Copyright 2021, 2022 Hewlett Packard Enterprise Development LP
 * Other additional copyright holders may be indicated within.
 *
 * The entirety of this work is licensed under the Apache License,
 * Version 2.0 (the "License"); you may not use this file except
 * in compliance with the License.
 *
 * You may obtain a copy of the License at
 *
 *     http://www.apache.org/licenses/LICENSE-2.0
 *
 * Unless required by applicable law or agreed to in writing, software
 * distributed under the License is distributed on an "AS IS" BASIS,
 * WITHOUT WARRANTIES OR CONDITIONS OF ANY KIND, either express or implied.
 * See the License for the specific language governing permissions and
 * limitations under the License.
 */

package controllers

import (
	"context"
	"fmt"
	"os"
	"runtime"
	"strings"
	"time"

	"github.com/go-logr/logr"
	apierrors "k8s.io/apimachinery/pkg/api/errors"
	kruntime "k8s.io/apimachinery/pkg/runtime"
	"k8s.io/apimachinery/pkg/types"
	"k8s.io/mount-utils"
	ctrl "sigs.k8s.io/controller-runtime"
	"sigs.k8s.io/controller-runtime/pkg/client"
	"sigs.k8s.io/controller-runtime/pkg/controller"
	"sigs.k8s.io/controller-runtime/pkg/controller/controllerutil"
	"sigs.k8s.io/controller-runtime/pkg/predicate"

	nnf "github.com/NearNodeFlash/nnf-ec/pkg/manager-nnf"

	dwsv1alpha2 "github.com/HewlettPackard/dws/api/v1alpha2"
	"github.com/HewlettPackard/dws/utils/updater"
	sf "github.com/NearNodeFlash/nnf-ec/pkg/rfsf/pkg/models"
	nnfv1alpha1 "github.com/NearNodeFlash/nnf-sos/api/v1alpha1"
	"github.com/NearNodeFlash/nnf-sos/controllers/metrics"
)

const (
	// finalizerNnfClientMount defines the finalizer name that this controller
	// uses on the ClientMount resource. This prevents the ClientMount resource
	// from being fully deleted until this controller removes the finalizer.
	finalizerNnfClientMount = "nnf.cray.hpe.com/nnf_clientmount"
)

// NnfClientMountReconciler contains the pieces used by the reconciler
type NnfClientMountReconciler struct {
	client.Client
	Log    logr.Logger
	Scheme *kruntime.Scheme
}

//+kubebuilder:rbac:groups=dws.cray.hpe.com,resources=clientmounts,verbs=get;list;watch;create;update;patch;delete
//+kubebuilder:rbac:groups=dws.cray.hpe.com,resources=clientmounts/status,verbs=get;update;patch
//+kubebuilder:rbac:groups=dws.cray.hpe.com,resources=clientmounts/finalizers,verbs=update

// Reconcile is part of the main kubernetes reconciliation loop which aims to
// move the current state of the cluster closer to the desired state.
func (r *NnfClientMountReconciler) Reconcile(ctx context.Context, req ctrl.Request) (res ctrl.Result, err error) {
	log := r.Log.WithValues("ClientMount", req.NamespacedName)

	metrics.NnfClientMountReconcilesTotal.Inc()

	clientMount := &dwsv1alpha2.ClientMount{}
	if err := r.Get(ctx, req.NamespacedName, clientMount); err != nil {
		// ignore not-found errors, since they can't be fixed by an immediate
		// requeue (we'll need to wait for a new notification), and we can get them
		// on deleted requests.
		return ctrl.Result{}, client.IgnoreNotFound(err)
	}

	// Ensure the NNF Storage Service is running prior to taking any action.
	ss := nnf.NewDefaultStorageService()
	storageService := &sf.StorageServiceV150StorageService{}
	if err := ss.StorageServiceIdGet(ss.Id(), storageService); err != nil {
		return ctrl.Result{}, err
	}

	if storageService.Status.State != sf.ENABLED_RST {
		return ctrl.Result{RequeueAfter: 1 * time.Second}, nil
	}

	// Create a status updater that handles the call to status().Update() if any of the fields
	// in clientMount.Status change
<<<<<<< HEAD
	statusUpdater := updater.NewStatusUpdater[*dwsv1alpha1.ClientMountStatus](clientMount)
=======
	statusUpdater := updater.NewStatusUpdater[*dwsv1alpha2.ClientMountStatus](clientMount)
>>>>>>> fd86cd4d
	defer func() { err = statusUpdater.CloseWithStatusUpdate(ctx, r.Client.Status(), err) }()

	// Handle cleanup if the resource is being deleted
	if !clientMount.GetDeletionTimestamp().IsZero() {
		if !controllerutil.ContainsFinalizer(clientMount, finalizerNnfClientMount) {
			return ctrl.Result{}, nil
		}

		// Unmount everything before removing the finalizer
		log.Info("Unmounting all file systems due to resource deletion")
		if err := r.changeMountAll(ctx, clientMount, dwsv1alpha2.ClientMountStateUnmounted); err != nil {
			return ctrl.Result{}, err
		}

		controllerutil.RemoveFinalizer(clientMount, finalizerNnfClientMount)
		if err := r.Update(ctx, clientMount); err != nil {
			if !apierrors.IsConflict(err) {
				return ctrl.Result{}, err
			}

			return ctrl.Result{Requeue: true}, nil
		}

		return ctrl.Result{}, nil
	}

	// Create the status section if it doesn't exist yet
	if len(clientMount.Status.Mounts) != len(clientMount.Spec.Mounts) {
		clientMount.Status.Mounts = make([]dwsv1alpha2.ClientMountInfoStatus, len(clientMount.Spec.Mounts))
	}

	// Initialize the status section if the desired state doesn't match the status state
	if clientMount.Status.Mounts[0].State != clientMount.Spec.DesiredState {
		for i := 0; i < len(clientMount.Status.Mounts); i++ {
			clientMount.Status.Mounts[i].State = clientMount.Spec.DesiredState
			clientMount.Status.Mounts[i].Ready = false
		}

		return ctrl.Result{}, nil
	}

	// Add finalizer if it doesn't exist
	if !controllerutil.ContainsFinalizer(clientMount, finalizerNnfClientMount) {
		controllerutil.AddFinalizer(clientMount, finalizerNnfClientMount)
		if err := r.Update(ctx, clientMount); err != nil {
			if !apierrors.IsConflict(err) {
				return ctrl.Result{}, err
			}

			return ctrl.Result{Requeue: true}, nil
		}

		return ctrl.Result{}, nil
	}

	clientMount.Status.Error = nil

	if err := r.changeMountAll(ctx, clientMount, clientMount.Spec.DesiredState); err != nil {
		resourceError := dwsv1alpha2.NewResourceError("Mount/Unmount failed", err)
		log.Info(resourceError.Error())

		clientMount.Status.Error = resourceError
		return ctrl.Result{RequeueAfter: time.Second * time.Duration(10)}, nil
	}

	return ctrl.Result{}, nil
}

// changeMmountAll mounts or unmounts all the file systems listed in the spec.Mounts list
func (r *NnfClientMountReconciler) changeMountAll(ctx context.Context, clientMount *dwsv1alpha2.ClientMount, state dwsv1alpha2.ClientMountState) error {
	log := r.Log.WithValues("ClientMount", types.NamespacedName{Name: clientMount.Name, Namespace: clientMount.Namespace})

	var firstError error
	for i, mount := range clientMount.Spec.Mounts {
		var err error

		switch state {
		case dwsv1alpha2.ClientMountStateMounted:
			err = r.changeMount(ctx, mount, true, log)
		case dwsv1alpha2.ClientMountStateUnmounted:
			err = r.changeMount(ctx, mount, false, log)
		default:
			return fmt.Errorf("Invalid desired state %s", state)
		}

		if err != nil {
			if firstError == nil {
				firstError = err
			}
			clientMount.Status.Mounts[i].Ready = false
		} else {
			clientMount.Status.Mounts[i].Ready = true
		}
	}

	return firstError
}

// changeMount mount or unmounts a single mount point described in the ClientMountInfo object
func (r *NnfClientMountReconciler) changeMount(ctx context.Context, clientMountInfo dwsv1alpha2.ClientMountInfo, shouldMount bool, log logr.Logger) error {

	if os.Getenv("ENVIRONMENT") == "kind" {
		if shouldMount {
			if err := os.MkdirAll(clientMountInfo.MountPath, 0755); err != nil {
				return dwsv1alpha2.NewResourceError(fmt.Sprintf("Make directory failed: %s", clientMountInfo.MountPath), err)
			}

			log.Info("Fake mounted file system", "Mount path", clientMountInfo.MountPath)
		} else {
			// Return if the directory was already removed
			if _, err := os.Stat(clientMountInfo.MountPath); os.IsNotExist(err) {
				return nil
			}

			if err := os.RemoveAll(clientMountInfo.MountPath); err != nil {
				return dwsv1alpha2.NewResourceError(fmt.Sprintf("Remove directory failed: %s", clientMountInfo.MountPath), err)
			}

			log.Info("Fake unmounted file system", "Mount path", clientMountInfo.MountPath)
		}

		if clientMountInfo.SetPermissions {
			if err := os.Chown(clientMountInfo.MountPath, int(clientMountInfo.UserID), int(clientMountInfo.GroupID)); err != nil {
				return dwsv1alpha2.NewResourceError(fmt.Sprintf("Chown failed: %s", clientMountInfo.MountPath), err)
			}
		}

		return nil
	}

	if os.Getenv("ENVIRONMENT") == "kind" {
		if shouldMount {
			if err := os.MkdirAll(clientMountInfo.MountPath, 0755); err != nil {
				return dwsv1alpha1.NewResourceError(fmt.Sprintf("Make directory failed: %s", clientMountInfo.MountPath), err)
			}

			log.Info("Fake mounted file system", "Mount path", clientMountInfo.MountPath)
		} else {
			// Return if the directory was already removed
			if _, err := os.Stat(clientMountInfo.MountPath); os.IsNotExist(err) {
				return nil
			}

			if err := os.RemoveAll(clientMountInfo.MountPath); err != nil {
				return dwsv1alpha1.NewResourceError(fmt.Sprintf("Remove directory failed: %s", clientMountInfo.MountPath), err)
			}

			log.Info("Fake unmounted file system", "Mount path", clientMountInfo.MountPath)
		}

		if clientMountInfo.SetPermissions {
			if err := os.Chown(clientMountInfo.MountPath, int(clientMountInfo.UserID), int(clientMountInfo.GroupID)); err != nil {
				return dwsv1alpha1.NewResourceError(fmt.Sprintf("Chown failed: %s", clientMountInfo.MountPath), err)
			}
		}

		return nil
	}

	switch clientMountInfo.Device.Type {
	case dwsv1alpha2.ClientMountDeviceTypeLustre:
		mountPath := clientMountInfo.MountPath

		_, testEnv := os.LookupEnv("NNF_TEST_ENVIRONMENT")

		var mounter mount.Interface
		if testEnv {
			mounter = mount.NewFakeMounter([]mount.MountPoint{})
		} else {
			mounter = mount.New("")
		}

		isNotMountPoint, _ := mount.IsNotMountPoint(mounter, mountPath)

		if shouldMount {
			if isNotMountPoint {

				mountSource := clientMountInfo.Device.Lustre.MgsAddresses +
					":/" +
					clientMountInfo.Device.Lustre.FileSystemName

				if !testEnv {
					if err := os.MkdirAll(mountPath, 0755); err != nil {
						return dwsv1alpha2.NewResourceError(fmt.Sprintf("Make directory failed: %s", mountPath), err)
					}
				}

				if err := mounter.Mount(mountSource, mountPath, "lustre", nil); err != nil {
					return err
				}
			}
		} else {
			if !isNotMountPoint {
				if err := mounter.Unmount(mountPath); err != nil {
					return err
				}
			}
		}

	case dwsv1alpha2.ClientMountDeviceTypeReference:

		namespacedName := types.NamespacedName{
			Name:      clientMountInfo.Device.DeviceReference.ObjectReference.Name,
			Namespace: clientMountInfo.Device.DeviceReference.ObjectReference.Namespace,
		}

		nodeStorage := &nnfv1alpha1.NnfNodeStorage{}
		if err := r.Get(ctx, namespacedName, nodeStorage); err != nil {
			return err
		}

		allocationStatus := nodeStorage.Status.Allocations[clientMountInfo.Device.DeviceReference.Data]
		fileShare, err := r.getFileShare(allocationStatus.FileSystem.ID, allocationStatus.FileShare.ID)
		if err != nil {
			return dwsv1alpha2.NewResourceError("Could not get file share", err).WithFatal()
		}

		if shouldMount {
			fileShare.FileSharePath = clientMountInfo.MountPath
		} else {
			fileShare.FileSharePath = ""
		}

		fileShare, err = r.updateFileShare(allocationStatus.FileSystem.ID, fileShare)
		if err != nil {
			return dwsv1alpha2.NewResourceError("Could not update file share", err)
		}

	default:
		return dwsv1alpha2.NewResourceError(fmt.Sprintf("Invalid device type %s", clientMountInfo.Device.Type), nil).WithFatal()
	}

	if shouldMount {
		log.Info("Mounted file system", "Mount path", clientMountInfo.MountPath)
	} else {
		log.Info("Unmounted file system", "Mount path", clientMountInfo.MountPath)
	}

	return nil
}

func (r *NnfClientMountReconciler) updateFileShare(fileSystemId string, fileShare *sf.FileShareV120FileShare) (*sf.FileShareV120FileShare, error) {
	ss := nnf.NewDefaultStorageService()

	if err := ss.StorageServiceIdFileSystemIdExportedShareIdPut(ss.Id(), fileSystemId, fileShare.Id, fileShare); err != nil {
		return nil, err
	}

	return fileShare, nil
}

func (r *NnfClientMountReconciler) getFileShare(fileSystemId string, fileShareId string) (*sf.FileShareV120FileShare, error) {
	ss := nnf.NewDefaultStorageService()
	sh := &sf.FileShareV120FileShare{}

	if err := ss.StorageServiceIdFileSystemIdExportedShareIdGet(ss.Id(), fileSystemId, fileShareId, sh); err != nil {
		return nil, err
	}

	return sh, nil
}

func filterByRabbitNamespacePrefixForTest() predicate.Predicate {
	return predicate.NewPredicateFuncs(func(object client.Object) bool {
		return strings.HasPrefix(object.GetNamespace(), "rabbit")
	})
}

// SetupWithManager sets up the controller with the Manager.
func (r *NnfClientMountReconciler) SetupWithManager(mgr ctrl.Manager) error {

	maxReconciles := runtime.GOMAXPROCS(0)
	builder := ctrl.NewControllerManagedBy(mgr).
		WithOptions(controller.Options{MaxConcurrentReconciles: maxReconciles}).
		For(&dwsv1alpha2.ClientMount{})

	if _, found := os.LookupEnv("NNF_TEST_ENVIRONMENT"); found {
		builder = builder.WithEventFilter(filterByRabbitNamespacePrefixForTest())
	}

	return builder.Complete(r)
}<|MERGE_RESOLUTION|>--- conflicted
+++ resolved
@@ -93,11 +93,7 @@
 
 	// Create a status updater that handles the call to status().Update() if any of the fields
 	// in clientMount.Status change
-<<<<<<< HEAD
-	statusUpdater := updater.NewStatusUpdater[*dwsv1alpha1.ClientMountStatus](clientMount)
-=======
 	statusUpdater := updater.NewStatusUpdater[*dwsv1alpha2.ClientMountStatus](clientMount)
->>>>>>> fd86cd4d
 	defer func() { err = statusUpdater.CloseWithStatusUpdate(ctx, r.Client.Status(), err) }()
 
 	// Handle cleanup if the resource is being deleted
@@ -228,35 +224,6 @@
 		return nil
 	}
 
-	if os.Getenv("ENVIRONMENT") == "kind" {
-		if shouldMount {
-			if err := os.MkdirAll(clientMountInfo.MountPath, 0755); err != nil {
-				return dwsv1alpha1.NewResourceError(fmt.Sprintf("Make directory failed: %s", clientMountInfo.MountPath), err)
-			}
-
-			log.Info("Fake mounted file system", "Mount path", clientMountInfo.MountPath)
-		} else {
-			// Return if the directory was already removed
-			if _, err := os.Stat(clientMountInfo.MountPath); os.IsNotExist(err) {
-				return nil
-			}
-
-			if err := os.RemoveAll(clientMountInfo.MountPath); err != nil {
-				return dwsv1alpha1.NewResourceError(fmt.Sprintf("Remove directory failed: %s", clientMountInfo.MountPath), err)
-			}
-
-			log.Info("Fake unmounted file system", "Mount path", clientMountInfo.MountPath)
-		}
-
-		if clientMountInfo.SetPermissions {
-			if err := os.Chown(clientMountInfo.MountPath, int(clientMountInfo.UserID), int(clientMountInfo.GroupID)); err != nil {
-				return dwsv1alpha1.NewResourceError(fmt.Sprintf("Chown failed: %s", clientMountInfo.MountPath), err)
-			}
-		}
-
-		return nil
-	}
-
 	switch clientMountInfo.Device.Type {
 	case dwsv1alpha2.ClientMountDeviceTypeLustre:
 		mountPath := clientMountInfo.MountPath
