--- conflicted
+++ resolved
@@ -105,11 +105,7 @@
 		return ctrl.Result{}, client.IgnoreNotFound(err)
 	}
 
-<<<<<<< HEAD
-	statusUpdater := updater.NewStatusUpdater[*dwsv1alpha1.DirectiveBreakdownStatus](dbd)
-=======
 	statusUpdater := updater.NewStatusUpdater[*dwsv1alpha2.DirectiveBreakdownStatus](dbd)
->>>>>>> fd86cd4d
 	defer func() { err = statusUpdater.CloseWithStatusUpdate(ctx, r.Client.Status(), err) }()
 	defer func() { dbd.Status.SetResourceError(err) }()
 
@@ -208,11 +204,7 @@
 			return ctrl.Result{}, err
 		}
 
-<<<<<<< HEAD
-		servers := &dwsv1alpha1.Servers{
-=======
 		servers := &dwsv1alpha2.Servers{
->>>>>>> fd86cd4d
 			ObjectMeta: metav1.ObjectMeta{
 				Name:      persistentStorage.Status.Servers.Name,
 				Namespace: persistentStorage.Status.Servers.Namespace,
@@ -225,48 +217,6 @@
 
 		// Create a location constraint for the compute nodes based on what type of file system
 		// the persistent storage is using.
-<<<<<<< HEAD
-		dbd.Status.Compute = &dwsv1alpha1.ComputeBreakdown{
-			Constraints: dwsv1alpha1.ComputeConstraints{},
-		}
-
-		for i := range servers.Spec.AllocationSets {
-			constraint := dwsv1alpha1.ComputeLocationConstraint{
-				Reference: v1.ObjectReference{
-					Kind:      persistentStorage.Status.Servers.Kind,
-					Name:      persistentStorage.Status.Servers.Name,
-					Namespace: persistentStorage.Status.Servers.Namespace,
-					FieldPath: fmt.Sprintf("servers.spec.allocationSets[%d]", i),
-				},
-			}
-
-			if argsMap["type"] == "lustre" {
-				// Lustre requires a network connection between compute and Rabbit
-				constraint.Access = append(constraint.Access, dwsv1alpha1.ComputeLocationAccess{
-					Type:     dwsv1alpha1.ComputeLocationNetwork,
-					Priority: dwsv1alpha1.ComputeLocationPriorityMandatory,
-				})
-			} else if argsMap["type"] == "gfs2" {
-				// GFS2 requires both PCIe and network connection between compute and Rabbit
-				constraint.Access = append(constraint.Access, dwsv1alpha1.ComputeLocationAccess{
-					Type:     dwsv1alpha1.ComputeLocationNetwork,
-					Priority: dwsv1alpha1.ComputeLocationPriorityMandatory,
-				})
-				constraint.Access = append(constraint.Access, dwsv1alpha1.ComputeLocationAccess{
-					Type:     dwsv1alpha1.ComputeLocationPhysical,
-					Priority: dwsv1alpha1.ComputeLocationPriorityMandatory,
-				})
-			} else {
-				// XFS and Raw only require PCIe connection between compute and Rabbit
-				constraint.Access = append(constraint.Access, dwsv1alpha1.ComputeLocationAccess{
-					Type:     dwsv1alpha1.ComputeLocationPhysical,
-					Priority: dwsv1alpha1.ComputeLocationPriorityMandatory,
-				})
-			}
-			dbd.Status.Compute.Constraints.Location = append(dbd.Status.Compute.Constraints.Location, constraint)
-		}
-
-=======
 		dbd.Status.Compute = &dwsv1alpha2.ComputeBreakdown{
 			Constraints: dwsv1alpha2.ComputeConstraints{},
 		}
@@ -307,7 +257,6 @@
 			dbd.Status.Compute.Constraints.Location = append(dbd.Status.Compute.Constraints.Location, constraint)
 		}
 
->>>>>>> fd86cd4d
 	case "jobdw":
 		pinnedProfile, err := createPinnedProfile(ctx, r.Client, r.Scheme, argsMap, dbd, commonResourceName)
 		if err != nil {
@@ -342,31 +291,6 @@
 		err = r.populateStorageBreakdown(ctx, dbd, commonResourceName, argsMap)
 		if err != nil {
 			return ctrl.Result{}, err
-<<<<<<< HEAD
-		}
-
-		// Create a location constraint for the compute nodes based on what type of file system
-		// will be created.
-		dbd.Status.Compute = &dwsv1alpha1.ComputeBreakdown{
-			Constraints: dwsv1alpha1.ComputeConstraints{},
-		}
-
-		for i, allocationSet := range dbd.Status.Storage.AllocationSets {
-			constraint := dwsv1alpha1.ComputeLocationConstraint{
-				Reference: v1.ObjectReference{
-					Kind:      reflect.TypeOf(dwsv1alpha1.Servers{}).Name(),
-					Name:      servers.Name,
-					Namespace: servers.Namespace,
-					FieldPath: fmt.Sprintf("servers.spec.allocationSets[%d]", i),
-				},
-			}
-
-			if argsMap["type"] == "lustre" {
-				// Lustre requires a network connection between compute and Rabbit
-				constraint.Access = append(constraint.Access, dwsv1alpha1.ComputeLocationAccess{
-					Type:     dwsv1alpha1.ComputeLocationNetwork,
-					Priority: dwsv1alpha1.ComputeLocationPriorityMandatory,
-=======
 		}
 
 		// Create a location constraint for the compute nodes based on what type of file system
@@ -390,55 +314,32 @@
 				constraint.Access = append(constraint.Access, dwsv1alpha2.ComputeLocationAccess{
 					Type:     dwsv1alpha2.ComputeLocationNetwork,
 					Priority: dwsv1alpha2.ComputeLocationPriorityMandatory,
->>>>>>> fd86cd4d
 				})
 
 				// If the "ColocateComputes" option is specified, force the computes to have a
 				// physical connection to the storage to limit their placement
 				targetOptions := pinnedProfile.GetLustreMiscOptions(allocationSet.Label)
 				if targetOptions.ColocateComputes {
-<<<<<<< HEAD
-					constraint.Access = append(constraint.Access, dwsv1alpha1.ComputeLocationAccess{
-						Type:     dwsv1alpha1.ComputeLocationPhysical,
-						Priority: dwsv1alpha1.ComputeLocationPriorityBestEffort,
-=======
 					constraint.Access = append(constraint.Access, dwsv1alpha2.ComputeLocationAccess{
 						Type:     dwsv1alpha2.ComputeLocationPhysical,
 						Priority: dwsv1alpha2.ComputeLocationPriorityBestEffort,
->>>>>>> fd86cd4d
 					})
 				}
 			} else if argsMap["type"] == "gfs2" {
 				// GFS2 requires both PCIe and network connection between compute and Rabbit
-<<<<<<< HEAD
-				constraint.Access = append(constraint.Access, dwsv1alpha1.ComputeLocationAccess{
-					Type:     dwsv1alpha1.ComputeLocationNetwork,
-					Priority: dwsv1alpha1.ComputeLocationPriorityMandatory,
-				})
-				constraint.Access = append(constraint.Access, dwsv1alpha1.ComputeLocationAccess{
-					Type:     dwsv1alpha1.ComputeLocationPhysical,
-					Priority: dwsv1alpha1.ComputeLocationPriorityMandatory,
+				constraint.Access = append(constraint.Access, dwsv1alpha2.ComputeLocationAccess{
+					Type:     dwsv1alpha2.ComputeLocationNetwork,
+					Priority: dwsv1alpha2.ComputeLocationPriorityMandatory,
+				})
+				constraint.Access = append(constraint.Access, dwsv1alpha2.ComputeLocationAccess{
+					Type:     dwsv1alpha2.ComputeLocationPhysical,
+					Priority: dwsv1alpha2.ComputeLocationPriorityMandatory,
 				})
 			} else {
 				// XFS and Raw only require PCIe connection between compute and Rabbit
-				constraint.Access = append(constraint.Access, dwsv1alpha1.ComputeLocationAccess{
-					Type:     dwsv1alpha1.ComputeLocationPhysical,
-					Priority: dwsv1alpha1.ComputeLocationPriorityMandatory,
-=======
-				constraint.Access = append(constraint.Access, dwsv1alpha2.ComputeLocationAccess{
-					Type:     dwsv1alpha2.ComputeLocationNetwork,
-					Priority: dwsv1alpha2.ComputeLocationPriorityMandatory,
-				})
 				constraint.Access = append(constraint.Access, dwsv1alpha2.ComputeLocationAccess{
 					Type:     dwsv1alpha2.ComputeLocationPhysical,
 					Priority: dwsv1alpha2.ComputeLocationPriorityMandatory,
-				})
-			} else {
-				// XFS and Raw only require PCIe connection between compute and Rabbit
-				constraint.Access = append(constraint.Access, dwsv1alpha2.ComputeLocationAccess{
-					Type:     dwsv1alpha2.ComputeLocationPhysical,
-					Priority: dwsv1alpha2.ComputeLocationPriorityMandatory,
->>>>>>> fd86cd4d
 				})
 			}
 
@@ -573,13 +474,8 @@
 	// Depending on the #DW's filesystem (#DW type=<>) , we have different work to do
 	switch filesystem {
 	case "raw", "xfs", "gfs2":
-<<<<<<< HEAD
-		component := dwsv1alpha1.StorageAllocationSet{}
-		populateStorageAllocationSet(&component, dwsv1alpha1.AllocatePerCompute, breakdownCapacity, 0, 0, filesystem, nil)
-=======
 		component := dwsv1alpha2.StorageAllocationSet{}
 		populateStorageAllocationSet(&component, dwsv1alpha2.AllocatePerCompute, breakdownCapacity, 0, 0, filesystem, nil)
->>>>>>> fd86cd4d
 
 		log.Info("allocationSets", "comp", component)
 
@@ -591,11 +487,6 @@
 
 		// We need 3 distinct components for Lustre, ost, mdt, and mgt
 		var lustreComponents []lustreComponentType
-<<<<<<< HEAD
-
-		lustreComponents = append(lustreComponents, lustreComponentType{dwsv1alpha1.AllocateAcrossServers, breakdownCapacity, "ost", nil})
-=======
->>>>>>> fd86cd4d
 
 		lustreComponents = append(lustreComponents, lustreComponentType{dwsv1alpha2.AllocateAcrossServers, breakdownCapacity, "ost", nil})
 
@@ -611,30 +502,17 @@
 			if mdtKey != nil {
 				useKey = mdtKey
 			}
-<<<<<<< HEAD
-			lustreComponents = append(lustreComponents, lustreComponentType{dwsv1alpha1.AllocateAcrossServers, mdtCapacity, "mgtmdt", useKey})
-		} else if len(nnfStorageProfile.Data.LustreStorage.ExternalMGS) > 0 {
-			lustreComponents = append(lustreComponents, lustreComponentType{dwsv1alpha1.AllocateAcrossServers, mdtCapacity, "mdt", mdtKey})
-		} else {
-			lustreComponents = append(lustreComponents, lustreComponentType{dwsv1alpha1.AllocateAcrossServers, mdtCapacity, "mdt", mdtKey})
-			lustreComponents = append(lustreComponents, lustreComponentType{dwsv1alpha1.AllocateSingleServer, mgtCapacity, "mgt", mgtKey})
-=======
 			lustreComponents = append(lustreComponents, lustreComponentType{dwsv1alpha2.AllocateAcrossServers, mdtCapacity, "mgtmdt", useKey})
 		} else if len(nnfStorageProfile.Data.LustreStorage.ExternalMGS) > 0 {
 			lustreComponents = append(lustreComponents, lustreComponentType{dwsv1alpha2.AllocateAcrossServers, mdtCapacity, "mdt", mdtKey})
 		} else {
 			lustreComponents = append(lustreComponents, lustreComponentType{dwsv1alpha2.AllocateAcrossServers, mdtCapacity, "mdt", mdtKey})
 			lustreComponents = append(lustreComponents, lustreComponentType{dwsv1alpha2.AllocateSingleServer, mgtCapacity, "mgt", mgtKey})
->>>>>>> fd86cd4d
 		}
 
 		for _, i := range lustreComponents {
 			targetMiscOptions := nnfStorageProfile.GetLustreMiscOptions(i.labelsStr)
-<<<<<<< HEAD
-			component := dwsv1alpha1.StorageAllocationSet{}
-=======
 			component := dwsv1alpha2.StorageAllocationSet{}
->>>>>>> fd86cd4d
 			populateStorageAllocationSet(&component, i.strategy, i.cap, targetMiscOptions.Scale, targetMiscOptions.Count, i.labelsStr, i.colocationKey)
 
 			allocationSets = append(allocationSets, component)
@@ -686,19 +564,11 @@
 	return int64(math.Round(val * powers[matches[3]])), nil
 }
 
-<<<<<<< HEAD
-func populateStorageAllocationSet(a *dwsv1alpha1.StorageAllocationSet, strategy dwsv1alpha1.AllocationStrategy, cap int64, scale int, count int, labelStr string, constraint *dwsv1alpha1.AllocationSetColocationConstraint) {
-	a.AllocationStrategy = strategy
-	a.Label = labelStr
-	a.MinimumCapacity = cap
-	a.Constraints.Labels = []string{dwsv1alpha1.StorageTypeLabel + "=Rabbit"}
-=======
 func populateStorageAllocationSet(a *dwsv1alpha2.StorageAllocationSet, strategy dwsv1alpha2.AllocationStrategy, cap int64, scale int, count int, labelStr string, constraint *dwsv1alpha2.AllocationSetColocationConstraint) {
 	a.AllocationStrategy = strategy
 	a.Label = labelStr
 	a.MinimumCapacity = cap
 	a.Constraints.Labels = []string{dwsv1alpha2.StorageTypeLabel + "=Rabbit"}
->>>>>>> fd86cd4d
 	a.Constraints.Scale = scale
 	a.Constraints.Count = count
 	if constraint != nil {
