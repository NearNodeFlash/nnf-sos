--- conflicted
+++ resolved
@@ -110,11 +110,7 @@
 				},
 				Spec: nnfv1alpha1.NnfAccessSpec{
 					DesiredState:    "mounted",
-<<<<<<< HEAD
-					TeardownState:   dwsv1alpha1.StatePreRun,
-=======
 					TeardownState:   dwsv1alpha2.StatePreRun,
->>>>>>> fd86cd4d
 					Target:          "all",
 					ClientReference: corev1.ObjectReference{},
 					MountPath:       "./",
