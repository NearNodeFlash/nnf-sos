--- conflicted
+++ resolved
@@ -195,11 +195,7 @@
 	return ctrl.Result{}, nil
 }
 
-<<<<<<< HEAD
-func (r *NnfAccessReconciler) mount(ctx context.Context, access *nnfv1alpha1.NnfAccess, clientList []string, storageMapping map[string][]dwsv1alpha1.ClientMountInfo) (*ctrl.Result, error) {
-=======
 func (r *NnfAccessReconciler) mount(ctx context.Context, access *nnfv1alpha1.NnfAccess, clientList []string, storageMapping map[string][]dwsv1alpha2.ClientMountInfo) (*ctrl.Result, error) {
->>>>>>> fd86cd4d
 	// Lock the NnfStorage by adding an annotation with the name/namespace for this
 	// NnfAccess. This is used for non-clustered file systems that can only be mounted
 	// from a single host.
@@ -247,11 +243,7 @@
 	return nil, nil
 }
 
-<<<<<<< HEAD
-func (r *NnfAccessReconciler) unmount(ctx context.Context, access *nnfv1alpha1.NnfAccess, clientList []string, storageMapping map[string][]dwsv1alpha1.ClientMountInfo) (*ctrl.Result, error) {
-=======
 func (r *NnfAccessReconciler) unmount(ctx context.Context, access *nnfv1alpha1.NnfAccess, clientList []string, storageMapping map[string][]dwsv1alpha2.ClientMountInfo) (*ctrl.Result, error) {
->>>>>>> fd86cd4d
 	// Create the ClientMount resources. One ClientMount resource is created per client
 	err := r.createClientMounts(ctx, access, storageMapping)
 	if err != nil {
@@ -906,11 +898,7 @@
 }
 
 // createClientMounts creates the ClientMount resources based on the information in the storageMapping map.
-<<<<<<< HEAD
-func (r *NnfAccessReconciler) createClientMounts(ctx context.Context, access *nnfv1alpha1.NnfAccess, storageMapping map[string][]dwsv1alpha1.ClientMountInfo) error {
-=======
 func (r *NnfAccessReconciler) createClientMounts(ctx context.Context, access *nnfv1alpha1.NnfAccess, storageMapping map[string][]dwsv1alpha2.ClientMountInfo) error {
->>>>>>> fd86cd4d
 	log := r.Log.WithValues("NnfAccess", client.ObjectKeyFromObject(access))
 	g := new(errgroup.Group)
 
