--- conflicted
+++ resolved
@@ -371,11 +371,7 @@
 		return nil, r.addPersistentStorageReference(ctx, workflow, index)
 	case "jobdw", "create_persistent":
 		// Chain through the DirectiveBreakdown to the Servers object
-<<<<<<< HEAD
-		dbd := &dwsv1alpha1.DirectiveBreakdown{
-=======
 		dbd := &dwsv1alpha2.DirectiveBreakdown{
->>>>>>> fd86cd4d
 			ObjectMeta: metav1.ObjectMeta{
 				Name:      indexedResourceName(workflow, index),
 				Namespace: workflow.Namespace,
@@ -388,11 +384,7 @@
 			return nil, nnfv1alpha1.NewWorkflowError("Could not read allocation request").WithError(err)
 		}
 
-<<<<<<< HEAD
-		s := &dwsv1alpha1.Servers{
-=======
 		s := &dwsv1alpha2.Servers{
->>>>>>> fd86cd4d
 			ObjectMeta: metav1.ObjectMeta{
 				Name:      dbd.Status.Storage.Reference.Name,
 				Namespace: dbd.Status.Storage.Reference.Namespace,
@@ -531,29 +523,17 @@
 			// when to teardown an NNF Access for the servers
 			var teardownState dwsv1alpha2.WorkflowState
 			if dwArgs["command"] == "copy_in" {
-<<<<<<< HEAD
-				teardownState = dwsv1alpha1.StatePreRun
-=======
 				teardownState = dwsv1alpha2.StatePreRun
->>>>>>> fd86cd4d
 
 				if fsType == "gfs2" || fsType == "lustre" {
 					teardownState = dwsv1alpha2.StatePostRun
 
 					if findCopyOutDirectiveIndexByName(workflow, name) >= 0 {
-<<<<<<< HEAD
-						teardownState = dwsv1alpha1.StateTeardown
-					}
-				}
-			} else if dwArgs["command"] == "copy_out" {
-				teardownState = dwsv1alpha1.StateTeardown
-=======
 						teardownState = dwsv1alpha2.StateTeardown
 					}
 				}
 			} else if dwArgs["command"] == "copy_out" {
 				teardownState = dwsv1alpha2.StateTeardown
->>>>>>> fd86cd4d
 			}
 
 			// Setup NNF Access for the NNF Servers so we can run data movement on them.
@@ -792,11 +772,7 @@
 
 	// Create container service and jobs
 	if dwArgs["command"] == "container" {
-<<<<<<< HEAD
-		return r.containerHandler(ctx, workflow, dwArgs, index)
-=======
 		return r.containerHandler(ctx, workflow, dwArgs, index, log)
->>>>>>> fd86cd4d
 	}
 
 	// Create an NNFAccess for the compute clients
@@ -866,15 +842,9 @@
 		// Set the teardown state to post run. If there is a copy_out or container directive that
 		// uses this storage instance, set the teardown state so NNF Access is preserved up until
 		// Teardown
-<<<<<<< HEAD
-		teardownState := dwsv1alpha1.StatePostRun
-		if findCopyOutDirectiveIndexByName(workflow, dwArgs["name"]) >= 0 || findContainerDirectiveIndexByName(workflow, dwArgs["name"]) >= 0 {
-			teardownState = dwsv1alpha1.StateTeardown
-=======
 		teardownState := dwsv1alpha2.StatePostRun
 		if findCopyOutDirectiveIndexByName(workflow, dwArgs["name"]) >= 0 || findContainerDirectiveIndexByName(workflow, dwArgs["name"]) >= 0 {
 			teardownState = dwsv1alpha2.StateTeardown
->>>>>>> fd86cd4d
 		}
 
 		_, err := r.setupNnfAccessForServers(ctx, storage, workflow, index, index, teardownState, log)
@@ -886,11 +856,7 @@
 	return nil, nil
 }
 
-<<<<<<< HEAD
-func (r *NnfWorkflowReconciler) finishPreRunState(ctx context.Context, workflow *dwsv1alpha1.Workflow, index int) (*result, error) {
-=======
 func (r *NnfWorkflowReconciler) finishPreRunState(ctx context.Context, workflow *dwsv1alpha2.Workflow, index int) (*result, error) {
->>>>>>> fd86cd4d
 
 	dwArgs, _ := dwdparse.BuildArgsMap(workflow.Spec.DWDirectives[index])
 
@@ -905,11 +871,7 @@
 	case "jobdw":
 		envName = "DW_JOB_" + strings.ReplaceAll(dwArgs["name"], "-", "_")
 	case "persistentdw":
-<<<<<<< HEAD
-		envName = "DW_PERSISTENT_" + dwArgs["name"]
-=======
 		envName = "DW_PERSISTENT_" + strings.ReplaceAll(dwArgs["name"], "-", "_")
->>>>>>> fd86cd4d
 	case "container":
 		return r.waitForContainersToStart(ctx, workflow, index)
 	default:
@@ -937,12 +899,6 @@
 		return r.waitForContainersToFinish(ctx, workflow, index)
 	}
 
-	dwArgs, _ := dwdparse.BuildArgsMap(workflow.Spec.DWDirectives[index])
-
-	if dwArgs["command"] == "container" {
-		return r.waitForContainersToFinish(ctx, workflow, index)
-	}
-
 	// Unmount the NnfAccess for the compute nodes. This will free the compute nodes to be used
 	// in a different job even if there is data movement happening on the Rabbits.
 	if result, err := r.unmountNnfAccessIfNecessary(ctx, workflow, index, "computes"); result != nil || err != nil {
@@ -979,11 +935,7 @@
 	return nil, nil
 }
 
-<<<<<<< HEAD
-func (r *NnfWorkflowReconciler) finishPostRunState(ctx context.Context, workflow *dwsv1alpha1.Workflow, index int) (*result, error) {
-=======
 func (r *NnfWorkflowReconciler) finishPostRunState(ctx context.Context, workflow *dwsv1alpha2.Workflow, index int) (*result, error) {
->>>>>>> fd86cd4d
 	dwArgs, _ := dwdparse.BuildArgsMap(workflow.Spec.DWDirectives[index])
 
 	if dwArgs["command"] == "container" {
