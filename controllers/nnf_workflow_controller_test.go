--- conflicted
+++ resolved
@@ -126,26 +126,15 @@
 		By("Fabricate the persistent storage instance")
 
 		// Create a persistent storage instance to be found
-<<<<<<< HEAD
-		psi := &dwsv1alpha1.PersistentStorageInstance{
-			TypeMeta:   metav1.TypeMeta{},
-			ObjectMeta: metav1.ObjectMeta{Name: name, Namespace: workflow.Namespace},
-			Spec: dwsv1alpha1.PersistentStorageInstanceSpec{
-=======
 		psi := &dwsv1alpha2.PersistentStorageInstance{
 			TypeMeta:   metav1.TypeMeta{},
 			ObjectMeta: metav1.ObjectMeta{Name: name, Namespace: workflow.Namespace},
 			Spec: dwsv1alpha2.PersistentStorageInstanceSpec{
->>>>>>> fd86cd4d
 				Name:   name,
 				FsType: "lustre",
 				// DWDirective: workflow.Spec.DWDirectives[0],
 				DWDirective: "#DW persistentdw name=" + name,
-<<<<<<< HEAD
-				State:       dwsv1alpha1.PSIStateActive,
-=======
 				State:       dwsv1alpha2.PSIStateActive,
->>>>>>> fd86cd4d
 			},
 		}
 		Expect(k8sClient.Create(context.TODO(), psi)).To(Succeed())
@@ -183,11 +172,7 @@
 		By("Fabricate the nnfStorage as if the persistent storage instance exists")
 
 		// Delete persistent storage instance
-<<<<<<< HEAD
-		psi := &dwsv1alpha1.PersistentStorageInstance{
-=======
 		psi := &dwsv1alpha2.PersistentStorageInstance{
->>>>>>> fd86cd4d
 			ObjectMeta: metav1.ObjectMeta{Name: name, Namespace: workflow.Namespace},
 		}
 		Expect(k8sClient.Get(context.TODO(), client.ObjectKeyFromObject(psi), psi)).To(Succeed())
@@ -510,11 +495,7 @@
 			BeforeEach(func() {
 				workflow.Spec.DWDirectives = []string{
 					fmt.Sprintf("#DW persistentdw name=%s", persistentStorageName),
-<<<<<<< HEAD
-					fmt.Sprintf("#DW copy_in source=/lus/maui/my-file.in destination=$DW_PERSISTENT_%s/my-persistent-file.out", persistentStorageName),
-=======
 					fmt.Sprintf("#DW copy_in source=/lus/maui/my-file.in destination=$DW_PERSISTENT_%s/my-persistent-file.out", strings.ReplaceAll(persistentStorageName, "-", "_")),
->>>>>>> fd86cd4d
 				}
 
 				createPersistentStorageInstance(persistentStorageName)
@@ -656,16 +637,6 @@
 			Eventually(func(g Gomega) error {
 				g.Expect(k8sClient.Get(context.TODO(), client.ObjectKeyFromObject(storage), storage)).To(Succeed())
 
-<<<<<<< HEAD
-				storage.Status = dwsv1alpha1.StorageStatus{
-					Capacity: 100000000000,
-					Access: dwsv1alpha1.StorageAccess{
-						Protocol: dwsv1alpha1.PCIe,
-						Servers: []dwsv1alpha1.Node{
-							{
-								Name:   nodeName,
-								Status: dwsv1alpha1.ReadyStatus,
-=======
 				storage.Status = dwsv1alpha2.StorageStatus{
 					Capacity: 100000000000,
 					Access: dwsv1alpha2.StorageAccess{
@@ -674,7 +645,6 @@
 							{
 								Name:   nodeName,
 								Status: dwsv1alpha2.ReadyStatus,
->>>>>>> fd86cd4d
 							},
 						},
 					},
@@ -792,13 +762,44 @@
 
 				Eventually(func(g Gomega) error {
 					g.Expect(k8sClient.Get(context.TODO(), key, workflow)).To(Succeed())
-					workflow.Spec.DesiredState = dwsv1alpha1.StateSetup
-					return k8sClient.Update(context.TODO(), workflow)
-				}).Should(Succeed(), "update to Setup")
-
-				Eventually(func(g Gomega) bool {
-					g.Expect(k8sClient.Get(context.TODO(), key, workflow)).To(Succeed())
-					return workflow.Status.Ready && workflow.Status.State == dwsv1alpha1.StateSetup
+					workflow.Spec.DesiredState = dwsv1alpha2.StateSetup
+					return k8sClient.Update(context.TODO(), workflow)
+				}).Should(Succeed(), "update to Setup")
+
+				Eventually(func(g Gomega) bool {
+					g.Expect(k8sClient.Get(context.TODO(), key, workflow)).To(Succeed())
+					return workflow.Status.Ready && workflow.Status.State == dwsv1alpha2.StateSetup
+				}).Should(BeTrue(), "waiting for ready after setup")
+			})
+
+			It("Succeeds with multiple mdts", func() {
+				Eventually(func(g Gomega) error {
+					g.Expect(k8sClient.Get(context.TODO(), client.ObjectKeyFromObject(servers), servers)).To(Succeed())
+					if len(servers.Spec.AllocationSets) == 0 {
+						return fmt.Errorf("Waiting for cache to update")
+					}
+					for i := range servers.Spec.AllocationSets {
+						if servers.Spec.AllocationSets[i].Label != "mdt" {
+							continue
+						}
+
+						// Make four allocations, each with one quarter the size
+						servers.Spec.AllocationSets[i].AllocationSize /= 4
+						servers.Spec.AllocationSets[i].Storage = append(servers.Spec.AllocationSets[i].Storage, servers.Spec.AllocationSets[i].Storage[0])
+						servers.Spec.AllocationSets[i].Storage[1].AllocationCount = 3
+					}
+					return k8sClient.Update(context.TODO(), servers)
+				}).Should(Succeed(), "Set multiple allocations")
+
+				Eventually(func(g Gomega) error {
+					g.Expect(k8sClient.Get(context.TODO(), key, workflow)).To(Succeed())
+					workflow.Spec.DesiredState = dwsv1alpha2.StateSetup
+					return k8sClient.Update(context.TODO(), workflow)
+				}).Should(Succeed(), "update to Setup")
+
+				Eventually(func(g Gomega) bool {
+					g.Expect(k8sClient.Get(context.TODO(), key, workflow)).To(Succeed())
+					return workflow.Status.Ready && workflow.Status.State == dwsv1alpha2.StateSetup
 				}).Should(BeTrue(), "waiting for ready after setup")
 			})
 
@@ -1007,21 +1008,13 @@
 
 				Eventually(func(g Gomega) error {
 					g.Expect(k8sClient.Get(context.TODO(), key, workflow)).To(Succeed())
-<<<<<<< HEAD
-					workflow.Spec.DesiredState = dwsv1alpha1.StateSetup
-=======
-					workflow.Spec.DesiredState = dwsv1alpha2.StateSetup
->>>>>>> fd86cd4d
-					return k8sClient.Update(context.TODO(), workflow)
-				}).Should(Succeed(), "update to Setup")
-
-				Eventually(func(g Gomega) bool {
-					g.Expect(k8sClient.Get(context.TODO(), key, workflow)).To(Succeed())
-<<<<<<< HEAD
-					return workflow.Status.Ready && workflow.Status.State == dwsv1alpha1.StateSetup
-=======
+					workflow.Spec.DesiredState = dwsv1alpha2.StateSetup
+					return k8sClient.Update(context.TODO(), workflow)
+				}).Should(Succeed(), "update to Setup")
+
+				Eventually(func(g Gomega) bool {
+					g.Expect(k8sClient.Get(context.TODO(), key, workflow)).To(Succeed())
 					return workflow.Status.Ready && workflow.Status.State == dwsv1alpha2.StateSetup
->>>>>>> fd86cd4d
 				}).Should(BeTrue(), "waiting for ready after setup")
 
 				nnfStorage := &nnfv1alpha1.NnfStorage{
@@ -1153,24 +1146,15 @@
 					"#DW jobdw name=container-storage type=gfs2 capacity=1GB",
 					"#DW persistentdw name=" + persistentStorageName,
 					fmt.Sprintf("#DW container name=container profile=%s "+
-<<<<<<< HEAD
-						"DW_JOB_foo-local-storage=container-storage "+
-						"DW_PERSISTENT_foo-persistent-storage=container-persistent",
-=======
 						"DW_JOB_foo_local_storage=container-storage "+
 						"DW_PERSISTENT_foo_persistent_storage=container-persistent",
->>>>>>> fd86cd4d
 						containerProfile.Name),
 				}
 				Expect(k8sClient.Create(context.TODO(), workflow)).Should(Succeed())
 
 				Eventually(func(g Gomega) bool {
 					g.Expect(k8sClient.Get(context.TODO(), key, workflow)).To(Succeed())
-<<<<<<< HEAD
-					return workflow.Status.Ready && workflow.Status.State == dwsv1alpha1.StateProposal
-=======
 					return workflow.Status.Ready && workflow.Status.State == dwsv1alpha2.StateProposal
->>>>>>> fd86cd4d
 				}).Should(BeTrue(), "reach desired Proposal state")
 			})
 		})
@@ -1178,13 +1162,8 @@
 		Context("when an optional storage in the container profile is not present in the container arguments", func() {
 			BeforeEach(func() {
 				containerProfileStorages = []nnfv1alpha1.NnfContainerProfileStorage{
-<<<<<<< HEAD
-					{Name: "DW_JOB_foo-local-storage", Optional: false},
-					{Name: "DW_PERSISTENT_foo-persistent-storage", Optional: true},
-=======
 					{Name: "DW_JOB_foo_local_storage", Optional: false},
 					{Name: "DW_PERSISTENT_foo_persistent_storage", Optional: true},
->>>>>>> fd86cd4d
 				}
 			})
 
@@ -1192,22 +1171,14 @@
 				workflow.Spec.DWDirectives = []string{
 					"#DW jobdw name=container-storage type=gfs2 capacity=1GB",
 					fmt.Sprintf("#DW container name=container profile=%s "+
-<<<<<<< HEAD
-						"DW_JOB_foo-local-storage=container-storage ",
-=======
 						"DW_JOB_foo_local_storage=container-storage ",
->>>>>>> fd86cd4d
 						containerProfile.Name),
 				}
 				Expect(k8sClient.Create(context.TODO(), workflow)).Should(Succeed())
 
 				Eventually(func(g Gomega) bool {
 					g.Expect(k8sClient.Get(context.TODO(), key, workflow)).To(Succeed())
-<<<<<<< HEAD
-					return workflow.Status.Ready && workflow.Status.State == dwsv1alpha1.StateProposal
-=======
 					return workflow.Status.Ready && workflow.Status.State == dwsv1alpha2.StateProposal
->>>>>>> fd86cd4d
 				}).Should(BeTrue(), "reach desired Proposal state")
 			})
 		})
@@ -1218,24 +1189,15 @@
 					// persistent storage is missing
 					"#DW jobdw name=container-storage type=gfs2 capacity=1GB",
 					fmt.Sprintf("#DW container name=container profile=%s "+
-<<<<<<< HEAD
-						"DW_JOB_foo-local-storage=container-storage "+
-						"DW_PERSISTENT_foo-persistent-storage=container-persistent",
-=======
 						"DW_JOB_foo_local_storage=container-storage "+
 						"DW_PERSISTENT_foo_persistent_storage=container-persistent",
->>>>>>> fd86cd4d
 						containerProfile.Name),
 				}
 				Expect(k8sClient.Create(context.TODO(), workflow)).Should(Succeed())
 
 				Eventually(func(g Gomega) bool {
 					g.Expect(k8sClient.Get(context.TODO(), key, workflow)).To(Succeed())
-<<<<<<< HEAD
-					return !workflow.Status.Ready && workflow.Status.Status == dwsv1alpha1.StatusError
-=======
 					return !workflow.Status.Ready && workflow.Status.Status == dwsv1alpha2.StatusError
->>>>>>> fd86cd4d
 				}).Should(BeTrue(), "be in error state")
 			})
 		})
@@ -1247,22 +1209,14 @@
 					"#DW persistentdw name=" + persistentStorageName,
 					fmt.Sprintf("#DW container name=container profile=%s "+
 						// local storage is missing
-<<<<<<< HEAD
-						"DW_PERSISTENT_foo-persistent-storage=container-persistent",
-=======
 						"DW_PERSISTENT_foo_persistent_storage=container-persistent",
->>>>>>> fd86cd4d
 						containerProfile.Name),
 				}
 				Expect(k8sClient.Create(context.TODO(), workflow)).Should(Succeed())
 
 				Eventually(func(g Gomega) bool {
 					g.Expect(k8sClient.Get(context.TODO(), key, workflow)).To(Succeed())
-<<<<<<< HEAD
-					return !workflow.Status.Ready && workflow.Status.Status == dwsv1alpha1.StatusError
-=======
 					return !workflow.Status.Ready && workflow.Status.Status == dwsv1alpha2.StatusError
->>>>>>> fd86cd4d
 				}).Should(BeTrue(), "be in error state")
 			})
 		})
@@ -1270,33 +1224,21 @@
 		Context("when a argument is not in the container profile", func() {
 			BeforeEach(func() {
 				containerProfileStorages = []nnfv1alpha1.NnfContainerProfileStorage{
-<<<<<<< HEAD
-					{Name: "DW_PERSISTENT_foo-persistent-storage", Optional: true},
-=======
 					{Name: "DW_PERSISTENT_foo_persistent_storage", Optional: true},
->>>>>>> fd86cd4d
 				}
 			})
 			It("should go to error", func() {
 				workflow.Spec.DWDirectives = []string{
 					"#DW jobdw name=container-storage type=gfs2 capacity=1GB",
 					fmt.Sprintf("#DW container name=container profile=%s "+
-<<<<<<< HEAD
-						"DW_JOB_foo-local-storage=container-storage ",
-=======
 						"DW_JOB_foo_local_storage=container-storage ",
->>>>>>> fd86cd4d
 						containerProfile.Name),
 				}
 				Expect(k8sClient.Create(context.TODO(), workflow)).Should(Succeed())
 
 				Eventually(func(g Gomega) bool {
 					g.Expect(k8sClient.Get(context.TODO(), key, workflow)).To(Succeed())
-<<<<<<< HEAD
-					return !workflow.Status.Ready && workflow.Status.Status == dwsv1alpha1.StatusError
-=======
 					return !workflow.Status.Ready && workflow.Status.Status == dwsv1alpha2.StatusError
->>>>>>> fd86cd4d
 				}).Should(BeTrue(), "be in error state")
 			})
 		})
@@ -1304,11 +1246,7 @@
 })
 
 var _ = Describe("NnfContainerProfile Webhook test", func() {
-<<<<<<< HEAD
-	// The nnfcontainer.go covers testing of the webhook.
-=======
 	// The nnfcontainer_webhook_test.go covers testing of the webhook.
->>>>>>> fd86cd4d
 	// This spec exists only to verify that the webhook is also running for
 	// the controller tests.
 	It("Fails to create an invalid profile, to verify that the webhook is installed", func() {
