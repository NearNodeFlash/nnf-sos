--- conflicted
+++ resolved
@@ -149,14 +149,15 @@
 - api:
     crdVersion: v1
     namespaced: true
-<<<<<<< HEAD
   controller: true
   domain: cray.hpe.com
   group: nnf
   kind: NnfLustreMGT
   path: github.com/NearNodeFlash/nnf-sos/api/v1alpha1
   version: v1alpha1
-=======
+- api:
+    crdVersion: v1
+    namespaced: true
   domain: cray.hpe.com
   group: nnf
   kind: NnfDataMovementProfile
@@ -165,5 +166,4 @@
   webhooks:
     validation: true
     webhookVersion: v1
->>>>>>> 2729a8a1
 version: "3"