--- conflicted
+++ resolved
@@ -97,24 +97,15 @@
     ruleDefs:
       - key: "^name$"
         type: "string"
-<<<<<<< HEAD
-=======
         pattern: "^[a-z][a-z0-9-]+$"
->>>>>>> fd86cd4d
         isRequired: true
         isValueRequired: true
       - key: "^profile$"
         type: "string"
-<<<<<<< HEAD
-        isRequired: true
-        isValueRequired: true
-      - key: '^(DW_JOB_|DW_PERSISTENT_)[A-Za-z][A-Za-z0-9-]+$'
-=======
         pattern: "^[a-z][a-z0-9-]+$"
         isRequired: true
         isValueRequired: true
       - key: '^(DW_JOB_|DW_PERSISTENT_)[a-z][a-z0-9_]+$'
->>>>>>> fd86cd4d
         type: "string"
         isRequired: false
         isValueRequired: true