name: Docker build and push

on:
  push:
    branches:
      - '*'
    tags:
      - 'v*'
<<<<<<< HEAD
  pull_request:
    branches:
      - 'master'
      - 'releases/v*'
      - 'feature/*'
=======
>>>>>>> fd86cd4d

env:
  # TEST_TARGET: Name of the testing target in the Dockerfile
  TEST_TARGET: testing

  # DO_TEST - true to build and run unit tests, false to skip the tests
  DO_TEST: true

  # DO_PUSH - true to push to the HPE_DEPLOY_REPO, false to not push
  DO_PUSH: true

jobs:
  build:
    runs-on: ubuntu-latest

    steps:
    - name: "Build context"
      run: |
        echo "ref is ${{ github.ref }}"
        echo "ref_type is ${{ github.ref_type }}"

    - name: "Checkout repository"
      id: checkout_repo
      uses: actions/checkout@v3
      with:
        fetch-depth: 0
        ref: ${{ github.event.pull_request.head.sha }}

    - name: "Lowercase repository name for docker build"
      id: lowercase-repository-name
      run: echo "REPO_NAME=$(echo ${{ github.repository }} | tr '[:upper:]' '[:lower:]')" >> $GITHUB_ENV

    - name: "Set tags for main/master"
      id: set_tags
      run: |
        echo "VERSION_TAG=$(./git-version-gen | grep -v UNKNOWN)" >> ${GITHUB_ENV}
        echo "TEST_TAG=$(git rev-parse HEAD)-test" >> ${GITHUB_ENV}
        echo "SHA_TAG=$(git rev-parse HEAD)" >> ${GITHUB_ENV}
        echo "${GITHUB_ENV}:"
        cat ${GITHUB_ENV}
      shell: bash

    - name: "Docker metadata"
      id: meta
      uses: docker/metadata-action@v4
      with:
        images: |
          ghcr.io/${{ env.REPO_NAME }}
        tags: |
          # For merge to master branch, tag example: 'master'
          type=ref,event=branch
          # For PR event, tag example: 'pr-3'
          type=ref,event=pr
          # For PR event or merge event, tag example: 1.0.1.12-5667
          type=raw,value=${{ env.VERSION_TAG }}
          # For PR event or merge, tag example: 566769e04d2436cf5f42ae4f46092c7dff6e668e
          type=raw,value=${{ env.SHA_TAG }}          
          # For push to semver tag, tag example: 1.0.2
          # This also sets 'latest'.
          type=semver,pattern={{version}}
          # For push to semver tag, tag example: 1.0
          type=semver,pattern={{major}}.{{minor}}

    - name: "Docker login"
      id: docker_login
      uses: docker/login-action@v1
      with:
        registry: ghcr.io
        username: ${{ github.actor }}
        password: ${{ secrets.GITHUB_TOKEN }}

    - name: "Build the test Docker image"
      id: docker_build_test_target
      if: ${{ env.DO_TEST == 'true' }}
      uses: docker/build-push-action@v2
      with:
        push: false
        target: ${{ env.TEST_TARGET }}
        tags: ${{ env.REPO_NAME }}:${{ env.TEST_TAG }}

    - name: "Run the Docker image unit tests"
      id: docker_test
      if: ${{ env.DO_TEST == 'true' }}
      run: docker run ${{ env.REPO_NAME }}:${{ env.TEST_TAG }}

    - name: "Build the final Docker image"
      id: docker_build
      uses: docker/build-push-action@v3
      with:
        push: true
        tags: ${{ steps.meta.outputs.tags }}
<|MERGE_RESOLUTION|>--- conflicted
+++ resolved
@@ -6,14 +6,6 @@
       - '*'
     tags:
       - 'v*'
-<<<<<<< HEAD
-  pull_request:
-    branches:
-      - 'master'
-      - 'releases/v*'
-      - 'feature/*'
-=======
->>>>>>> fd86cd4d
 
 env:
   # TEST_TARGET: Name of the testing target in the Dockerfile
