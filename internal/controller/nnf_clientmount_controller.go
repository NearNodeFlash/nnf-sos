/*
 * Copyright 2021-2025 Hewlett Packard Enterprise Development LP
 * Other additional copyright holders may be indicated within.
 *
 * The entirety of this work is licensed under the Apache License,
 * Version 2.0 (the "License"); you may not use this file except
 * in compliance with the License.
 *
 * You may obtain a copy of the License at
 *
 *     http://www.apache.org/licenses/LICENSE-2.0
 *
 * Unless required by applicable law or agreed to in writing, software
 * distributed under the License is distributed on an "AS IS" BASIS,
 * WITHOUT WARRANTIES OR CONDITIONS OF ANY KIND, either express or implied.
 * See the License for the specific language governing permissions and
 * limitations under the License.
 */

package controller

import (
	"context"
	"encoding/json"
	"fmt"
	"os"
	"path/filepath"
	"runtime"
	"strings"
	"sync"
	"time"

	"github.com/go-logr/logr"
	corev1 "k8s.io/api/core/v1"
	apierrors "k8s.io/apimachinery/pkg/api/errors"
	metav1 "k8s.io/apimachinery/pkg/apis/meta/v1"
	kruntime "k8s.io/apimachinery/pkg/runtime"
	"k8s.io/apimachinery/pkg/types"
	ctrl "sigs.k8s.io/controller-runtime"
	"sigs.k8s.io/controller-runtime/pkg/client"
	"sigs.k8s.io/controller-runtime/pkg/controller"
	"sigs.k8s.io/controller-runtime/pkg/controller/controllerutil"
	"sigs.k8s.io/controller-runtime/pkg/predicate"

	dwsv1alpha4 "github.com/DataWorkflowServices/dws/api/v1alpha4"
	"github.com/DataWorkflowServices/dws/utils/updater"
	nnfv1alpha7 "github.com/NearNodeFlash/nnf-sos/api/v1alpha7"
	"github.com/NearNodeFlash/nnf-sos/internal/controller/metrics"
	"github.com/NearNodeFlash/nnf-sos/pkg/blockdevice/nvme"
)

type ClientType string

const (
	ClientCompute ClientType = "Compute"
	ClientRabbit  ClientType = "Rabbit"
)

const (
	// finalizerNnfClientMount defines the finalizer name that this controller
	// uses on the ClientMount resource. This prevents the ClientMount resource
	// from being fully deleted until this controller removes the finalizer.
	finalizerNnfClientMount = "nnf.cray.hpe.com/nnf_clientmount"

	// filepath to append to clientmount directory to store lustre information in (servers resource)
	lustreServersFilepath = ".nnf-servers.json"
)

// NnfClientMountReconciler contains the pieces used by the reconciler
type NnfClientMountReconciler struct {
	client.Client
	Log               logr.Logger
	Scheme            *kruntime.Scheme
	SemaphoreForStart chan struct{}
	ClientType        ClientType

	sync.Mutex
	started         bool
	reconcilerAwake bool
}

func (r *NnfClientMountReconciler) Start(ctx context.Context) error {
	log := r.Log.WithValues("State", "Start")

	<-r.SemaphoreForStart

	log.Info("Ready to start")

	r.Lock()
	r.started = true
	r.Unlock()

	return nil
}

//+kubebuilder:rbac:groups=dataworkflowservices.github.io,resources=clientmounts,verbs=get;list;watch;create;update;patch;delete
//+kubebuilder:rbac:groups=dataworkflowservices.github.io,resources=clientmounts/status,verbs=get;update;patch
//+kubebuilder:rbac:groups=dataworkflowservices.github.io,resources=clientmounts/finalizers,verbs=update
//+kubebuilder:rbac:groups=dataworkflowservices.github.io,resources=servers,verbs=get;list;watch
//+kubebuilder:rbac:groups=nnf.cray.hpe.com,resources=nnfstorageprofiles,verbs=get;list;watch

// Reconcile is part of the main kubernetes reconciliation loop which aims to
// move the current state of the cluster closer to the desired state.
func (r *NnfClientMountReconciler) Reconcile(ctx context.Context, req ctrl.Request) (res ctrl.Result, err error) {
	log := r.Log.WithValues("ClientMount", req.NamespacedName)
	r.Lock()
	if !r.started {
		r.Unlock()
		return ctrl.Result{RequeueAfter: 2 * time.Second}, nil
	}
	if !r.reconcilerAwake {
		log.Info("Reconciler is awake")
		r.reconcilerAwake = true
	}
	r.Unlock()

	metrics.NnfClientMountReconcilesTotal.Inc()

	clientMount := &dwsv1alpha4.ClientMount{}
	if err := r.Get(ctx, req.NamespacedName, clientMount); err != nil {
		// ignore not-found errors, since they can't be fixed by an immediate
		// requeue (we'll need to wait for a new notification), and we can get them
		// on deleted requests.
		return ctrl.Result{}, client.IgnoreNotFound(err)
	}
	// Create a status updater that handles the call to status().Update() if any of the fields
	// in clientMount.Status change
	statusUpdater := updater.NewStatusUpdater[*dwsv1alpha4.ClientMountStatus](clientMount)
	defer func() { err = statusUpdater.CloseWithStatusUpdate(ctx, r.Client.Status(), err) }()
	defer func() { clientMount.Status.SetResourceErrorAndLog(err, log) }()

	// Handle cleanup if the resource is being deleted
	if !clientMount.GetDeletionTimestamp().IsZero() {
		if !controllerutil.ContainsFinalizer(clientMount, finalizerNnfClientMount) {
			return ctrl.Result{}, nil
		}

		// Unmount everything before removing the finalizer
		log.Info("Unmounting all file systems due to resource deletion")
		if err := r.changeMountAll(ctx, clientMount, dwsv1alpha4.ClientMountStateUnmounted); err != nil {
			return ctrl.Result{}, err
		}

		// Rescan the NVMe devices now that the StorageGroup has been deleted on the Rabbit.
		// This is a workaround for a problem on some compute nodes where the NVMe namespaces don't
<<<<<<< HEAD
		// disappear by themselves. Only do this for file systems that are using local storage.
		localMount := false
		for _, mount := range clientMount.Spec.Mounts {
			if mount.Type != "lustre" {
				localMount = true
			}
		}

		if localMount {
			if err := nvme.NvmeRescanDevices(log); err != nil {
				return ctrl.Result{}, dwsv1alpha3.NewResourceError("could not rescan NVMe devices").WithError(err).WithMajor()
			}
=======
		// disappear by themselves.
		if err := nvme.NvmeRescanDevices(log); err != nil {
			return ctrl.Result{}, dwsv1alpha4.NewResourceError("could not rescan NVMe devices").WithError(err).WithMajor()
>>>>>>> 045b8b49
		}

		controllerutil.RemoveFinalizer(clientMount, finalizerNnfClientMount)
		if err := r.Update(ctx, clientMount); err != nil {
			if !apierrors.IsConflict(err) {
				return ctrl.Result{}, err
			}

			return ctrl.Result{Requeue: true}, nil
		}

		return ctrl.Result{}, nil
	}

	// Create the status section if it doesn't exist yet
	if len(clientMount.Status.Mounts) != len(clientMount.Spec.Mounts) {
		clientMount.Status.Mounts = make([]dwsv1alpha4.ClientMountInfoStatus, len(clientMount.Spec.Mounts))
	}

	// Initialize the status section if the desired state doesn't match the status state
	if clientMount.Status.Mounts[0].State != clientMount.Spec.DesiredState {
		for i := 0; i < len(clientMount.Status.Mounts); i++ {
			clientMount.Status.Mounts[i].State = clientMount.Spec.DesiredState
			clientMount.Status.Mounts[i].Ready = false
		}
		clientMount.Status.AllReady = false

		return ctrl.Result{}, nil
	}

	// Add finalizer if it doesn't exist
	if !controllerutil.ContainsFinalizer(clientMount, finalizerNnfClientMount) {
		controllerutil.AddFinalizer(clientMount, finalizerNnfClientMount)
		if err := r.Update(ctx, clientMount); err != nil {
			if !apierrors.IsConflict(err) {
				return ctrl.Result{}, err
			}

			return ctrl.Result{Requeue: true}, nil
		}

		return ctrl.Result{}, nil
	}

	clientMount.Status.Error = nil
	clientMount.Status.AllReady = false

	if err := r.changeMountAll(ctx, clientMount, clientMount.Spec.DesiredState); err != nil {
		resourceError := dwsv1alpha4.NewResourceError("mount/unmount failed").WithError(err)
		log.Info(resourceError.Error())

		return ctrl.Result{}, resourceError
	}

	clientMount.Status.AllReady = true

	return ctrl.Result{}, nil
}

// changeMmountAll mounts or unmounts all the file systems listed in the spec.Mounts list
func (r *NnfClientMountReconciler) changeMountAll(ctx context.Context, clientMount *dwsv1alpha4.ClientMount, state dwsv1alpha4.ClientMountState) error {
	var firstError error
	for i := range clientMount.Spec.Mounts {
		var err error

		switch state {
		case dwsv1alpha4.ClientMountStateMounted:
			err = r.changeMount(ctx, clientMount, i, true)
		case dwsv1alpha4.ClientMountStateUnmounted:
			err = r.changeMount(ctx, clientMount, i, false)
		default:
			return dwsv1alpha4.NewResourceError("invalid desired state %s", state).WithFatal()
		}

		if err != nil {
			if firstError == nil {
				firstError = err
			}
			clientMount.Status.Mounts[i].Ready = false
		} else {
			clientMount.Status.Mounts[i].Ready = true
		}
	}

	return firstError
}

// changeMount mount or unmounts a single mount point described in the ClientMountInfo object
func (r *NnfClientMountReconciler) changeMount(ctx context.Context, clientMount *dwsv1alpha4.ClientMount, index int, shouldMount bool) error {
	log := r.Log.WithValues("ClientMount", client.ObjectKeyFromObject(clientMount), "index", index)

	clientMountInfo := clientMount.Spec.Mounts[index]
	nnfNodeStorage, err := r.fakeNnfNodeStorage(ctx, clientMount, index)
	if err != nil {
		return dwsv1alpha4.NewResourceError("unable to build NnfNodeStorage").WithError(err).WithMajor()
	}

	blockDevice, fileSystem, err := getBlockDeviceAndFileSystem(ctx, r.Client, nnfNodeStorage, clientMountInfo.Device.DeviceReference.Data, log)
	if err != nil {
		return dwsv1alpha4.NewResourceError("unable to get file system information").WithError(err).WithMajor()
	}

	if shouldMount {
		activated, err := blockDevice.Activate(ctx)
		if err != nil {
			// If we weren't able to activate the block device, then rescan for the NVMe namespaces. If the rescan is
			// successful the block device will be activated on the next reconcile
			if err := nvme.NvmeRescanDevices(log); err != nil {
				return dwsv1alpha4.NewResourceError("could not rescan NVMe devices").WithError(err).WithMajor()
			}

			return dwsv1alpha4.NewResourceError("unable to activate block device").WithError(err).WithMajor()
		}
		if activated {
			log.Info("Activated block device", "block device path", blockDevice.GetDevice())
		}

		mounted, err := fileSystem.Mount(ctx, clientMountInfo.MountPath, clientMount.Status.Mounts[index].Ready)
		if err != nil {
			return dwsv1alpha4.NewResourceError("unable to mount file system").WithError(err).WithMajor()
		}
		if mounted {
			log.Info("Mounted file system", "Mount path", clientMountInfo.MountPath)
		}

		if clientMount.Spec.Mounts[index].SetPermissions {
			if err := os.Chown(clientMountInfo.MountPath, int(clientMount.Spec.Mounts[index].UserID), int(clientMount.Spec.Mounts[index].GroupID)); err != nil {
				return dwsv1alpha4.NewResourceError("unable to set owner and group for file system").WithError(err).WithMajor()
			}

			// If we're setting permissions then we know this is only happening once.  Dump the
			// servers resource to a file that can be accessed on the computes. Users can then
			// obtain ost/mdt information.
			// FIXME: decouple from SetPermissions?
			if clientMount.Spec.Mounts[index].Type == "lustre" {
				serversFilepath := filepath.Join(clientMountInfo.MountPath, lustreServersFilepath)
				if err := r.dumpServersToFile(ctx, clientMount, serversFilepath, clientMount.Spec.Mounts[index].UserID, clientMount.Spec.Mounts[index].GroupID); err != nil {
					return dwsv1alpha4.NewResourceError("unable to dump servers resource to file on clientmount path").WithError(err).WithMajor()
				}
			}
		}

	} else {
		unmounted, err := fileSystem.Unmount(ctx, clientMountInfo.MountPath)
		if err != nil {
			return dwsv1alpha4.NewResourceError("unable to unmount file system").WithError(err).WithMajor()
		}
		if unmounted {
			log.Info("Unmounted file system", "Mount path", clientMountInfo.MountPath)
		}

		// If this is an unmount on a compute node, we can fully deactivate the block device since we won't use it
		// again. If this is a rabbit node, we do a minimal deactivation. For LVM this means leaving the lockspace up
		fullDeactivate := false
		if r.ClientType == ClientCompute {
			fullDeactivate = true
		}
		deactivated, err := blockDevice.Deactivate(ctx, fullDeactivate)
		if err != nil {
			return dwsv1alpha4.NewResourceError("unable to deactivate block device").WithError(err).WithMajor()
		}
		if deactivated {
			log.Info("Deactivated block device", "block device path", blockDevice.GetDevice())
		}
	}

	return nil
}

// Retrieve the Servers resource for the workflow and write it to a dotfile on the mount path for compute users to retrieve
func (r *NnfClientMountReconciler) dumpServersToFile(ctx context.Context, clientMount *dwsv1alpha4.ClientMount, path string, uid, gid uint32) error {

	// Get the NnfServers Resource
	server, err := r.getServerForClientMount(ctx, clientMount)
	if err != nil {
		return dwsv1alpha4.NewResourceError("could not retrieve corresponding NnfServer resource for this ClientMount").WithError(err).WithMajor()
	}

	// Dump server resource to file on mountpoint (e.g. .nnf-lustre)
	file, err := os.Create(path)
	if err != nil {
		return dwsv1alpha4.NewResourceError("could not create servers file").WithError(err).WithMajor()
	}
	defer file.Close()

	encoder := json.NewEncoder(file)

	components := getLustreMappingFromServer(server)
	err = encoder.Encode(components)
	if err != nil {
		return dwsv1alpha4.NewResourceError("could not write JSON to file").WithError(err).WithMajor()
	}

	// Change permissions to user
	if err := os.Chown(path, int(uid), int(gid)); err != nil {
		return dwsv1alpha4.NewResourceError("unable to set owner and group").WithError(err).WithMajor()
	}

	return nil
}

// Retrieve the ClientMount's corresponding NnfServer resource. To do this, we first need to get the corresponding NnfStorage resource. That is done by
// looking at the owner of the ClientMount resource. It should be NnfStorage. Then, we inspect the NnfStorage resource's owner. In this case, there can
// be two different owners:
//
// 1. Workflow (non-persistent storage case)
// 2. PersistentStorageInstance (persistent storage case)
//
// Once we understand who owns the NnfStorage resource, we can then obtain the NnfServer resource through slightly different methods.
func (r *NnfClientMountReconciler) getServerForClientMount(ctx context.Context, clientMount *dwsv1alpha4.ClientMount) (*dwsv1alpha4.Servers, error) {
	storageKind := "NnfStorage"
	persistentKind := "PersistentStorageInstance"
	workflowKind := "Workflow"

	// Get the owner and directive index from ClientMount's labels
	ownerKind, ownerExists := clientMount.Labels[dwsv1alpha4.OwnerKindLabel]
	ownerName, ownerNameExists := clientMount.Labels[dwsv1alpha4.OwnerNameLabel]
	ownerNS, ownerNSExists := clientMount.Labels[dwsv1alpha4.OwnerNamespaceLabel]
	_, idxExists := clientMount.Labels[nnfv1alpha7.DirectiveIndexLabel]

	// We should expect the owner to be NnfStorage and have the expected labels
	if !ownerExists || !ownerNameExists || !ownerNSExists || !idxExists || ownerKind != storageKind {
		return nil, dwsv1alpha4.NewResourceError("expected owner to be of kind NnfStorage and have the expected labels").WithMajor()
	}

	// Retrieve the NnfStorage resource
	storage := &nnfv1alpha7.NnfStorage{
		ObjectMeta: metav1.ObjectMeta{
			Name:      ownerName,
			Namespace: ownerNS,
		},
	}
	if err := r.Get(ctx, client.ObjectKeyFromObject(storage), storage); err != nil {
		return nil, dwsv1alpha4.NewResourceError("unable retrieve NnfStorage resource").WithError(err).WithMajor()
	}

	// Get the owner and directive index from NnfStorage's labels
	ownerKind, ownerExists = storage.Labels[dwsv1alpha4.OwnerKindLabel]
	ownerName, ownerNameExists = storage.Labels[dwsv1alpha4.OwnerNameLabel]
	ownerNS, ownerNSExists = storage.Labels[dwsv1alpha4.OwnerNamespaceLabel]
	idx, idxExists := storage.Labels[nnfv1alpha7.DirectiveIndexLabel]

	// We should expect the owner of the NnfStorage to be Workflow or PersistentStorageInstance and
	// have the expected labels
	if !ownerExists || !ownerNameExists || !ownerNSExists || !idxExists || (ownerKind != workflowKind && ownerKind != persistentKind) {
		return nil, dwsv1alpha4.NewResourceError("expected owner to be of kind Workflow or PersistentStorageInstance and have the expected labels").WithMajor()
	}

	// If the owner is a workflow, then we can use the workflow labels and directive index to get
	// the Servers Resource.
	var listOptions []client.ListOption
	if ownerKind == workflowKind {
		listOptions = []client.ListOption{
			client.MatchingLabels(map[string]string{
				dwsv1alpha4.WorkflowNameLabel:      ownerName,
				dwsv1alpha4.WorkflowNamespaceLabel: ownerNS,
				nnfv1alpha7.DirectiveIndexLabel:    idx,
			}),
		}
	} else {
		// Otherwise the owner is a PersistentStorageInstance and we'll need to use the owner
		// labels. It also will not have a directive index.
		listOptions = []client.ListOption{
			client.MatchingLabels(map[string]string{
				dwsv1alpha4.OwnerKindLabel:      ownerKind,
				dwsv1alpha4.OwnerNameLabel:      ownerName,
				dwsv1alpha4.OwnerNamespaceLabel: ownerNS,
			}),
		}
	}

	serversList := &dwsv1alpha4.ServersList{}
	if err := r.List(ctx, serversList, listOptions...); err != nil {
		return nil, dwsv1alpha4.NewResourceError("unable retrieve NnfServers resource").WithError(err).WithMajor()
	}

	// We should only have 1
	if len(serversList.Items) != 1 {
		return nil, dwsv1alpha4.NewResourceError(fmt.Sprintf("wrong number of NnfServers resources: expected 1, got %d", len(serversList.Items))).WithMajor()
	}

	return &serversList.Items[0], nil
}

// Go through the Server's allocation sets to determine the number of Lustre components and rabbit
// nodes. Returns a map with keys for each lustre component type and also the nnf nodes involved. The
// list of nnf nodes is kept unique, but mdts, osts, etc can include a node multiple times.
func getLustreMappingFromServer(server *dwsv1alpha4.Servers) map[string][]string {
	nnfNodeKey := "nnfNode"
	components := map[string][]string{
		"mdt":      []string{},
		"mgt":      []string{},
		"mgtmdt":   []string{},
		"ost":      []string{},
		nnfNodeKey: []string{},
	}
	rabbitMap := make(map[string]bool) // use a map to keep the list unique

	// Gather the info from the allocation set
	for _, allocationSet := range server.Spec.AllocationSets {
		label := allocationSet.Label
		for _, storage := range allocationSet.Storage {
			node := storage.Name

			// add to the list for that lustre component for each allocationCount
			for i := 0; i < storage.AllocationCount; i++ {
				components[label] = append(components[label], node)
			}

			// add to the unique list of rabbits
			if _, found := rabbitMap[node]; !found {
				rabbitMap[node] = true
				components[nnfNodeKey] = append(components[nnfNodeKey], node)
			}
		}
	}

	return components
}

// fakeNnfNodeStorage creates an NnfNodeStorage resource filled in with only the fields
// that are necessary to mount the file system. This is done to reduce the API server load
// because the compute nodes don't need to Get() the actual NnfNodeStorage.
func (r *NnfClientMountReconciler) fakeNnfNodeStorage(ctx context.Context, clientMount *dwsv1alpha4.ClientMount, index int) (*nnfv1alpha7.NnfNodeStorage, error) {
	nnfNodeStorage := &nnfv1alpha7.NnfNodeStorage{
		ObjectMeta: metav1.ObjectMeta{
			Name:      clientMount.Spec.Mounts[index].Device.DeviceReference.ObjectReference.Name,
			Namespace: clientMount.Spec.Mounts[index].Device.DeviceReference.ObjectReference.Namespace,
			UID:       types.UID("fake_UID"),
		},
	}

	// These labels aren't exactly right (NnfStorage owns NnfNodeStorage), but the
	// labels that are important for doing the mount are there and correct
	dwsv1alpha4.InheritParentLabels(nnfNodeStorage, clientMount)
	labels := nnfNodeStorage.GetLabels()
	labels[nnfv1alpha7.DirectiveIndexLabel] = getTargetDirectiveIndexLabel(clientMount)
	labels[dwsv1alpha4.OwnerUidLabel] = getTargetOwnerUIDLabel(clientMount)
	nnfNodeStorage.SetLabels(labels)

	nnfNodeStorage.Spec.BlockReference = corev1.ObjectReference{
		Name:      "fake",
		Namespace: "fake",
		Kind:      "fake",
	}

	nnfNodeStorage.Spec.UserID = clientMount.Spec.Mounts[index].UserID
	nnfNodeStorage.Spec.GroupID = clientMount.Spec.Mounts[index].GroupID
	nnfNodeStorage.Spec.FileSystemType = clientMount.Spec.Mounts[index].Type
	nnfNodeStorage.Spec.Count = 1
	if nnfNodeStorage.Spec.FileSystemType == "none" {
		nnfNodeStorage.Spec.FileSystemType = "raw"
	}

	if clientMount.Spec.Mounts[index].Type == "lustre" {
		nnfNodeStorage.Spec.LustreStorage.BackFs = "none"
		nnfNodeStorage.Spec.LustreStorage.TargetType = "ost"
		nnfNodeStorage.Spec.LustreStorage.FileSystemName = clientMount.Spec.Mounts[index].Device.Lustre.FileSystemName
		nnfNodeStorage.Spec.LustreStorage.MgsAddress = clientMount.Spec.Mounts[index].Device.Lustre.MgsAddresses
	}

	nnfStorageProfile, err := getPinnedStorageProfileFromLabel(ctx, r.Client, nnfNodeStorage)
	if err != nil {
		return nil, dwsv1alpha4.NewResourceError("unable to find pinned storage profile").WithError(err).WithMajor()
	}

	switch nnfNodeStorage.Spec.FileSystemType {
	case "raw":
		nnfNodeStorage.Spec.SharedAllocation = nnfStorageProfile.Data.RawStorage.CmdLines.SharedVg
	case "xfs":
		nnfNodeStorage.Spec.SharedAllocation = nnfStorageProfile.Data.XFSStorage.CmdLines.SharedVg
	case "gfs2":
		nnfNodeStorage.Spec.SharedAllocation = nnfStorageProfile.Data.GFS2Storage.CmdLines.SharedVg
	}

	return nnfNodeStorage, nil
}

func filterByRabbitNamespacePrefixForTest() predicate.Predicate {
	return predicate.NewPredicateFuncs(func(object client.Object) bool {
		return strings.HasPrefix(object.GetNamespace(), "rabbit")
	})
}

// SetupWithManager sets up the controller with the Manager.
func (r *NnfClientMountReconciler) SetupWithManager(mgr ctrl.Manager) error {
	if err := mgr.Add(r); err != nil {
		return err
	}
	maxReconciles := runtime.GOMAXPROCS(0)
	builder := ctrl.NewControllerManagedBy(mgr).
		WithOptions(controller.Options{MaxConcurrentReconciles: maxReconciles}).
		For(&dwsv1alpha4.ClientMount{})

	if _, found := os.LookupEnv("NNF_TEST_ENVIRONMENT"); found {
		builder = builder.WithEventFilter(filterByRabbitNamespacePrefixForTest())
	}

	return builder.Complete(r)
}<|MERGE_RESOLUTION|>--- conflicted
+++ resolved
@@ -143,7 +143,6 @@
 
 		// Rescan the NVMe devices now that the StorageGroup has been deleted on the Rabbit.
 		// This is a workaround for a problem on some compute nodes where the NVMe namespaces don't
-<<<<<<< HEAD
 		// disappear by themselves. Only do this for file systems that are using local storage.
 		localMount := false
 		for _, mount := range clientMount.Spec.Mounts {
@@ -154,13 +153,8 @@
 
 		if localMount {
 			if err := nvme.NvmeRescanDevices(log); err != nil {
-				return ctrl.Result{}, dwsv1alpha3.NewResourceError("could not rescan NVMe devices").WithError(err).WithMajor()
-			}
-=======
-		// disappear by themselves.
-		if err := nvme.NvmeRescanDevices(log); err != nil {
-			return ctrl.Result{}, dwsv1alpha4.NewResourceError("could not rescan NVMe devices").WithError(err).WithMajor()
->>>>>>> 045b8b49
+				return ctrl.Result{}, dwsv1alpha4.NewResourceError("could not rescan NVMe devices").WithError(err).WithMajor()
+			}
 		}
 
 		controllerutil.RemoveFinalizer(clientMount, finalizerNnfClientMount)
