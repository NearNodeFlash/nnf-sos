--- conflicted
+++ resolved
@@ -412,20 +412,11 @@
 
 		// If the endpoint doesn't need a storage group, remove one if it exists
 		if nodeName == "" {
-<<<<<<< HEAD
 			if _, err := r.getStorageGroup(ss, storageGroupId); err == nil {
 				if err := r.deleteStorageGroup(ss, storageGroupId); err != nil {
-					return nil, dwsv1alpha3.NewResourceError("could not delete storage group").WithError(err).WithMajor()
+					return nil, dwsv1alpha4.NewResourceError("could not delete storage group").WithError(err).WithMajor()
 				}
 				log.Info("Deleted storage group", "storageGroupId", storageGroupId)
-=======
-			if _, err := r.getStorageGroup(ss, storageGroupId); err != nil {
-				continue
-			}
-
-			if err := r.deleteStorageGroup(ss, storageGroupId); err != nil {
-				return nil, dwsv1alpha4.NewResourceError("could not delete storage group").WithError(err).WithMajor()
->>>>>>> 045b8b49
 			}
 
 			for oldNodeName, accessStatus := range allocationStatus.Accesses {
