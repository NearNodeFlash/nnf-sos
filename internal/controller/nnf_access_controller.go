/*
 * Copyright 2021-2025 Hewlett Packard Enterprise Development LP
 * Other additional copyright holders may be indicated within.
 *
 * The entirety of this work is licensed under the Apache License,
 * Version 2.0 (the "License"); you may not use this file except
 * in compliance with the License.
 *
 * You may obtain a copy of the License at
 *
 *     http://www.apache.org/licenses/LICENSE-2.0
 *
 * Unless required by applicable law or agreed to in writing, software
 * distributed under the License is distributed on an "AS IS" BASIS,
 * WITHOUT WARRANTIES OR CONDITIONS OF ANY KIND, either express or implied.
 * See the License for the specific language governing permissions and
 * limitations under the License.
 */

package controller

import (
	"context"
	"fmt"
	"os"
	"path/filepath"
	"reflect"
	"runtime"
	"strconv"
	"time"

	"github.com/go-logr/logr"
	"golang.org/x/exp/slices"
	"golang.org/x/sync/errgroup"

	corev1 "k8s.io/api/core/v1"
	apierrors "k8s.io/apimachinery/pkg/api/errors"
	metav1 "k8s.io/apimachinery/pkg/apis/meta/v1"
	kruntime "k8s.io/apimachinery/pkg/runtime"
	"k8s.io/apimachinery/pkg/types"
	ctrl "sigs.k8s.io/controller-runtime"
	"sigs.k8s.io/controller-runtime/pkg/client"
	"sigs.k8s.io/controller-runtime/pkg/controller"
	"sigs.k8s.io/controller-runtime/pkg/controller/controllerutil"
	"sigs.k8s.io/controller-runtime/pkg/handler"
	"sigs.k8s.io/controller-runtime/pkg/reconcile"

	dwsv1alpha4 "github.com/DataWorkflowServices/dws/api/v1alpha4"
	"github.com/DataWorkflowServices/dws/utils/updater"
	nnfv1alpha7 "github.com/NearNodeFlash/nnf-sos/api/v1alpha7"
	"github.com/NearNodeFlash/nnf-sos/internal/controller/metrics"
	"github.com/NearNodeFlash/nnf-sos/pkg/helpers"
)

// NnfAccessReconciler reconciles a NnfAccess object
type NnfAccessReconciler struct {
	client.Client
	Log    logr.Logger
	Scheme *kruntime.Scheme
}

const (
	// finalizerNnfAccess defines the key used for the finalizer
	finalizerNnfAccess = "nnf.cray.hpe.com/nnf_access"

	// NnfAccessAnnotation is an annotation applied to the NnfStorage object used to
	// prevent multiple accesses to a non-clustered file system
	NnfAccessAnnotation = "nnf.cray.hpe.com/access"
)

//+kubebuilder:rbac:groups=nnf.cray.hpe.com,resources=nnfaccesses,verbs=get;list;watch;create;update;patch;delete
//+kubebuilder:rbac:groups=nnf.cray.hpe.com,resources=nnfaccesses/status,verbs=get;update;patch
//+kubebuilder:rbac:groups=nnf.cray.hpe.com,resources=nnfaccesses/finalizers,verbs=update
//+kubebuilder:rbac:groups=nnf.cray.hpe.com,resources=nnfstorages,verbs=get;list;watch;update;patch
//+kubebuilder:rbac:groups=nnf.cray.hpe.com,resources=nnfstorages/status,verbs=get;update;patch
//+kubebuilder:rbac:groups=dataworkflowservices.github.io,resources=clientmounts,verbs=get;list;watch;create;update;patch;delete;deletecollection
//+kubebuilder:rbac:groups=dataworkflowservices.github.io,resources=clientmounts/status,verbs=get;update;patch

// Reconcile is part of the main kubernetes reconciliation loop which aims to
// move the current state of the cluster closer to the desired state.
func (r *NnfAccessReconciler) Reconcile(ctx context.Context, req ctrl.Request) (res ctrl.Result, err error) {
	log := r.Log.WithValues("NnfAccess", req.NamespacedName)

	metrics.NnfAccessReconcilesTotal.Inc()

	access := &nnfv1alpha7.NnfAccess{}
	if err := r.Get(ctx, req.NamespacedName, access); err != nil {
		// ignore not-found errors, since they can't be fixed by an immediate
		// requeue (we'll need to wait for a new notification), and we can get them
		// on deleted requests.
		return ctrl.Result{}, client.IgnoreNotFound(err)
	}

	statusUpdater := updater.NewStatusUpdater[*nnfv1alpha7.NnfAccessStatus](access)
	defer func() { err = statusUpdater.CloseWithStatusUpdate(ctx, r.Client.Status(), err) }()
	defer func() { access.Status.SetResourceErrorAndLog(err, log) }()

	// Create a list of names of the client nodes. This is pulled from either
	// the Computes resource specified in the ClientReference or the NnfStorage
	// resource when no ClientReference is provided. These correspond to mounting
	// the compute nodes during PreRun and mounting the rabbit nodes for data
	// movement.
	clientList, err := r.getClientList(ctx, access)
	if err != nil {
		return ctrl.Result{}, err
	}

	// Pick one or more devices for each client to mount. Each client gets one device
	// when access.spec.target=single (used for computes), and each client gets as many
	// devices as it has access to when access.spec.target=all (used for rabbits).
	storageMapping, err := r.mapClientStorage(ctx, access, clientList)
	if err != nil {
		return ctrl.Result{}, err
	}

	if !access.GetDeletionTimestamp().IsZero() {
		if !controllerutil.ContainsFinalizer(access, finalizerNnfAccess) {
			return ctrl.Result{}, nil
		}

		deleteStatus, err := dwsv1alpha4.DeleteChildren(ctx, r.Client, r.getChildObjects(), access)
		if err != nil {
			return ctrl.Result{}, err
		}

		if !deleteStatus.Complete() {
			err := r.removeOfflineClientMounts(ctx, access)
			if err != nil {
				return ctrl.Result{}, err
			}
			return ctrl.Result{RequeueAfter: time.Second}, nil
		}

		err = r.removeBlockStorageAccess(ctx, access, storageMapping)
		if err != nil {
			return ctrl.Result{}, err
		}

		// Wait for all the devices to be removed from the correct nodes
		ready, err := r.getBlockStorageAccessStatus(ctx, access, storageMapping)
		if err != nil {
			return ctrl.Result{}, dwsv1alpha3.NewResourceError("unable to check endpoints for NnfNodeStorage").WithError(err)
		}

		if !ready {
			return ctrl.Result{RequeueAfter: time.Second * 2}, nil
		}

		// Unlock the NnfStorage so it can be used by another NnfAccess
		if err = r.unlockStorage(ctx, access); err != nil {
			return ctrl.Result{}, err
		}

		controllerutil.RemoveFinalizer(access, finalizerNnfAccess)
		if err := r.Update(ctx, access); err != nil {
			if !apierrors.IsConflict(err) {
				return ctrl.Result{}, err
			}

			return ctrl.Result{Requeue: true}, nil
		}

		return ctrl.Result{}, nil
	}

	// Add the finalizer if it doesn't exist
	if !controllerutil.ContainsFinalizer(access, finalizerNnfAccess) {
		controllerutil.AddFinalizer(access, finalizerNnfAccess)
		if err := r.Update(ctx, access); err != nil {
			if !apierrors.IsConflict(err) {
				return ctrl.Result{}, err
			}

			return ctrl.Result{Requeue: true}, nil
		}

		return ctrl.Result{}, nil
	}

	// Reset the status block if the desired state has changed
	if access.Spec.DesiredState != access.Status.State {
		access.Status.State = access.Spec.DesiredState
		access.Status.Ready = false
		access.Status.Error = nil

		return ctrl.Result{Requeue: true}, nil
	}

	var result *ctrl.Result = nil

	if access.Status.State == "mounted" {
		result, err = r.mount(ctx, access, clientList, storageMapping)
		if err != nil {
			return ctrl.Result{}, dwsv1alpha4.NewResourceError("").WithError(err).WithUserMessage("unable to mount file system on client nodes")
		}
	} else {
		result, err = r.unmount(ctx, access, clientList, storageMapping)
		if err != nil {
			return ctrl.Result{}, dwsv1alpha4.NewResourceError("").WithError(err).WithUserMessage("unable to unmount file system from client nodes")
		}
	}

	if result != nil {
		return *result, nil
	}

	if access.Status.Ready == false {
		log.Info("State achieved", "State", access.Status.State)
	}

	access.Status.Ready = true
	access.Status.Error = nil

	return ctrl.Result{}, nil
}

func (r *NnfAccessReconciler) mount(ctx context.Context, access *nnfv1alpha7.NnfAccess, clientList []string, storageMapping map[string][]dwsv1alpha4.ClientMountInfo) (*ctrl.Result, error) {
	// Lock the NnfStorage by adding an annotation with the name/namespace for this
	// NnfAccess. This is used for non-clustered file systems that can only be mounted
	// from a single host.
	wait, err := r.lockStorage(ctx, access)
	if err != nil {
		return nil, dwsv1alpha4.NewResourceError("unable to lock storage").WithError(err)
	}

	if wait {
		return &ctrl.Result{RequeueAfter: time.Second}, nil
	}

	// Request that the devices be made available on the correct nodes
	err = r.addBlockStorageAccess(ctx, access, storageMapping)
	if err != nil {
		if apierrors.IsConflict(err) {
			return &ctrl.Result{RequeueAfter: time.Second * 2}, nil
		}

		return nil, dwsv1alpha4.NewResourceError("unable to add endpoints to NnfNodeStorage").WithError(err)
	}

	// Wait for all the devices to be made available on the correct nodes
	ready, err := r.getBlockStorageAccessStatus(ctx, access, storageMapping)
	if err != nil {
		return nil, dwsv1alpha4.NewResourceError("unable to check endpoints for NnfNodeStorage").WithError(err)
	}

	if !ready {
		return &ctrl.Result{RequeueAfter: time.Second * 2}, nil
	}

	// Create the ClientMount resources. One ClientMount resource is created per client
	err = r.manageClientMounts(ctx, access, storageMapping)
	if err != nil {
		if apierrors.IsConflict(err) {
			return &ctrl.Result{}, nil
		}

		return nil, dwsv1alpha4.NewResourceError("unable to create ClientMount resources").WithError(err)
	}

	// Aggregate the status from all the ClientMount resources
	ready, err = r.getClientMountStatus(ctx, access, clientList)
	if err != nil {
		return nil, dwsv1alpha4.NewResourceError("unable to check ClientMount status").WithError(err)
	}

	// Wait for all of the ClientMounts to be ready
	if ready == false {
		return &ctrl.Result{RequeueAfter: time.Minute}, nil
	}

	return nil, nil
}

func (r *NnfAccessReconciler) unmount(ctx context.Context, access *nnfv1alpha7.NnfAccess, clientList []string, storageMapping map[string][]dwsv1alpha4.ClientMountInfo) (*ctrl.Result, error) {
	// Update client mounts to trigger unmount operation
	err := r.manageClientMounts(ctx, access, storageMapping)
	if err != nil {
		return nil, dwsv1alpha4.NewResourceError("unable to update ClientMount resources").WithError(err)
	}

	// Aggregate the status from all the ClientMount resources
	ready, err := r.getClientMountStatus(ctx, access, clientList)
	if err != nil {
		return nil, dwsv1alpha4.NewResourceError("unable to get ClientMount status").WithError(err)
	}

	// Wait for all of the ClientMounts to be ready
	if ready == false {
		return &ctrl.Result{RequeueAfter: time.Second}, nil
	}

	err = r.removeBlockStorageAccess(ctx, access, storageMapping)
	if err != nil {
		return nil, dwsv1alpha4.NewResourceError("unable to remove NnfNodeStorage endpoints").WithError(err)
	}

	// Wait for all the devices to be removed from the correct nodes
	ready, err = r.getBlockStorageAccessStatus(ctx, access, storageMapping)
	if err != nil {
		return nil, dwsv1alpha3.NewResourceError("unable to check endpoints for NnfNodeStorage").WithError(err)
	}

	if !ready {
		return &ctrl.Result{RequeueAfter: time.Second * 2}, nil
	}

	// Unlock the NnfStorage so it can be used by another NnfAccess
	if err = r.unlockStorage(ctx, access); err != nil {
		return nil, dwsv1alpha4.NewResourceError("unable to unlock storage").WithError(err)
	}

	return nil, nil
}

// lockStorage applies an annotation to the NnfStorage resource with the name and namespace of the NnfAccess resource.
// This acts as a lock to prevent multiple NnfAccess resources from mounting the same file system. This is only necessary
// for non-clustered file systems
func (r *NnfAccessReconciler) lockStorage(ctx context.Context, access *nnfv1alpha7.NnfAccess) (bool, error) {

	if access.Spec.StorageReference.Kind != reflect.TypeOf(nnfv1alpha7.NnfStorage{}).Name() {
		return false, fmt.Errorf("invalid StorageReference kind %s", access.Spec.StorageReference.Kind)
	}

	namespacedName := types.NamespacedName{
		Name:      access.Spec.StorageReference.Name,
		Namespace: access.Spec.StorageReference.Namespace,
	}

	nnfStorage := &nnfv1alpha7.NnfStorage{}
	if err := r.Get(ctx, namespacedName, nnfStorage); err != nil {
		return false, err
	}

	if !controllerutil.ContainsFinalizer(nnfStorage, access.Name) {
		controllerutil.AddFinalizer(nnfStorage, access.Name)
	}

	// Clustered file systems don't need to add the annotation
	if nnfStorage.Spec.FileSystemType == "xfs" {
		// Read the current annotations and make an empty map if necessary
		annotations := nnfStorage.GetAnnotations()
		if annotations == nil {
			annotations = make(map[string]string)
		}

		// Check if the NnfAccess annotation exists. If it does, check if it matches the
		// information from this NnfAccess. If they don't match then the storage is mounted
		// somewhere already and can't be used until it's unmounted.
		value := access.Name + "/" + access.Namespace
		annotation, exists := annotations[NnfAccessAnnotation]
		if exists {
			if annotation == value {
				return false, nil
			}

			return true, nil
		}

		// Update the NnfStorage resource to add the annotation
		annotations[NnfAccessAnnotation] = value
		nnfStorage.SetAnnotations(annotations)
	}

	if err := r.Update(ctx, nnfStorage); err != nil {
		return false, err
	}

	return false, nil
}

// unlockStorage removes the NnfAccess annotation from an NnfStorage resource if it was added from lockStorage()
func (r *NnfAccessReconciler) unlockStorage(ctx context.Context, access *nnfv1alpha7.NnfAccess) error {
	nnfStorage := &nnfv1alpha7.NnfStorage{}

	if access.Spec.StorageReference.Kind != reflect.TypeOf(nnfv1alpha7.NnfStorage{}).Name() {
		return nil
	}

	namespacedName := types.NamespacedName{
		Name:      access.Spec.StorageReference.Name,
		Namespace: access.Spec.StorageReference.Namespace,
	}

	if err := r.Get(ctx, namespacedName, nnfStorage); err != nil {
		return err
	}

	if nnfStorage.Spec.FileSystemType == "xfs" {
		annotations := nnfStorage.GetAnnotations()
		if annotations == nil {
			annotations = make(map[string]string)
		}
		value, exists := annotations[NnfAccessAnnotation]
		if !exists {
			return nil
		}

		// Only unlock the NnfStorage if this NnfAccess was the one that
		// added the lock. The value of the annotation is the name/namespace
		// of the NnfAccess that applied the lock.
		if value != access.Name+"/"+access.Namespace {
			return nil
		}

		delete(annotations, NnfAccessAnnotation)
		nnfStorage.SetAnnotations(annotations)
	}

	if controllerutil.ContainsFinalizer(nnfStorage, access.Name) {
		controllerutil.RemoveFinalizer(nnfStorage, access.Name)
	}

	err := r.Update(ctx, nnfStorage)
	if err != nil {
		return err
	}

	return nil
}

// getClientList returns the list of client node names from either the Computes resource of the NnfStorage resource
func (r *NnfAccessReconciler) getClientList(ctx context.Context, access *nnfv1alpha7.NnfAccess) ([]string, error) {
	if access.Spec.ClientReference != (corev1.ObjectReference{}) {
		return r.getClientListFromClientReference(ctx, access)
	}

	return r.getClientListFromStorageReference(ctx, access)
}

// getClientListFromClientReference returns a list of client nodes names from the Computes resource
func (r *NnfAccessReconciler) getClientListFromClientReference(ctx context.Context, access *nnfv1alpha7.NnfAccess) ([]string, error) {
	computes := &dwsv1alpha4.Computes{}

	if access.Spec.ClientReference.Kind != reflect.TypeOf(dwsv1alpha4.Computes{}).Name() {
		return nil, fmt.Errorf("Invalid ClientReference kind %s", access.Spec.ClientReference.Kind)
	}

	namespacedName := types.NamespacedName{
		Name:      access.Spec.ClientReference.Name,
		Namespace: access.Spec.ClientReference.Namespace,
	}

	if err := r.Get(ctx, namespacedName, computes); err != nil {
		return nil, err
	}

	clients := []string{}
	for _, c := range computes.Data {
		clients = append(clients, c.Name)
	}

	return clients, nil
}

// getClientListFromStorageReference returns a list of client node names from the NnfStorage resource. This is the list of Rabbit
// nodes that host the storage
func (r *NnfAccessReconciler) getClientListFromStorageReference(ctx context.Context, access *nnfv1alpha7.NnfAccess) ([]string, error) {

	if access.Spec.StorageReference.Kind != reflect.TypeOf(nnfv1alpha7.NnfStorage{}).Name() {
		return nil, fmt.Errorf("Invalid StorageReference kind %s", access.Spec.StorageReference.Kind)
	}

	namespacedName := types.NamespacedName{
		Name:      access.Spec.StorageReference.Name,
		Namespace: access.Spec.StorageReference.Namespace,
	}

	nnfStorage := &nnfv1alpha7.NnfStorage{}
	if err := r.Get(ctx, namespacedName, nnfStorage); err != nil {
		return nil, err
	}

	clients := []string{}
	for _, allocationSetSpec := range nnfStorage.Spec.AllocationSets {
		if nnfStorage.Spec.FileSystemType == "lustre" {
			if allocationSetSpec.NnfStorageLustreSpec.TargetType != "ost" {
				continue
			}
		}

		for _, node := range allocationSetSpec.Nodes {
			clients = append(clients, node.Name)
		}
	}

	return clients, nil
}

// mapClientStorage returns a map of the clients with a list of mounts to make. This picks a device for each client
func (r *NnfAccessReconciler) mapClientStorage(ctx context.Context, access *nnfv1alpha7.NnfAccess, clients []string) (map[string][]dwsv1alpha4.ClientMountInfo, error) {
	nnfStorage := &nnfv1alpha7.NnfStorage{}

	if access.Spec.StorageReference.Kind != reflect.TypeOf(nnfv1alpha7.NnfStorage{}).Name() {
		return nil, fmt.Errorf("Invalid StorageReference kind %s", access.Spec.StorageReference.Kind)
	}

	namespacedName := types.NamespacedName{
		Name:      access.Spec.StorageReference.Name,
		Namespace: access.Spec.StorageReference.Namespace,
	}

	if err := r.Get(ctx, namespacedName, nnfStorage); err != nil {
		return nil, err
	}

	// Call a helper function depending on the storage type
	for i := range nnfStorage.Spec.AllocationSets {
		var storageMapping map[string][]dwsv1alpha4.ClientMountInfo
		var err error

		if nnfStorage.Spec.FileSystemType == "lustre" {
			storageMapping, err = r.mapClientNetworkStorage(ctx, access, clients, nnfStorage, i)
		} else {
			storageMapping, err = r.mapClientLocalStorage(ctx, access, clients, nnfStorage, i)
		}

		if err != nil {
			return nil, err
		}

		if storageMapping != nil {
			return storageMapping, nil
		}
	}

	return nil, nil
}

// mapClientNetworkStorage provides the Lustre MGS address information for the clients. All clients get the same
// mount information
func (r *NnfAccessReconciler) mapClientNetworkStorage(ctx context.Context, access *nnfv1alpha7.NnfAccess, clients []string, nnfStorage *nnfv1alpha7.NnfStorage, setIndex int) (map[string][]dwsv1alpha4.ClientMountInfo, error) {
	storageMapping := make(map[string][]dwsv1alpha4.ClientMountInfo)

	for _, client := range clients {
		mountInfo := dwsv1alpha4.ClientMountInfo{}
		mountInfo.Type = nnfStorage.Spec.FileSystemType
		mountInfo.TargetType = "directory"
		mountInfo.MountPath = access.Spec.MountPath
		mountInfo.Device.Type = dwsv1alpha4.ClientMountDeviceTypeLustre
		mountInfo.Device.Lustre = &dwsv1alpha4.ClientMountDeviceLustre{}
		mountInfo.Device.Lustre.FileSystemName = nnfStorage.Status.FileSystemName
		mountInfo.Device.Lustre.MgsAddresses = nnfStorage.Status.MgsAddress

		// Make it easy for the nnf-dm daemon to find the NnfStorage.
		mountInfo.Device.DeviceReference = &dwsv1alpha4.ClientMountDeviceReference{
			ObjectReference: access.Spec.StorageReference,
		}

		if os.Getenv("ENVIRONMENT") == "kind" {
			mountInfo.UserID = access.Spec.UserID
			mountInfo.GroupID = access.Spec.GroupID
		}

		storageMapping[client] = append(storageMapping[client], mountInfo)
	}

	return storageMapping, nil
}

// mapClientLocalStorage picks storage device(s) for each client to access based on locality information
// from the (DWS) Storage resources.
func (r *NnfAccessReconciler) mapClientLocalStorage(ctx context.Context, access *nnfv1alpha7.NnfAccess, clients []string, nnfStorage *nnfv1alpha7.NnfStorage, setIndex int) (map[string][]dwsv1alpha4.ClientMountInfo, error) {
	allocationSetSpec := nnfStorage.Spec.AllocationSets[setIndex]

	// Use information from the NnfStorage resource to determine how many allocations
	// are on each Rabbit (allocationCount) and how many NnfNodeStorage resources were
	// created for each Rabbit (instanceCount). instanceCount will be greater than one
	// if the same Rabbit was listed multiple times in the Servers resource.
	storageCountMap := make(map[string]struct {
		allocationCount int
		instanceCount   int
	})

	for _, node := range allocationSetSpec.Nodes {
		storageCount, exists := storageCountMap[node.Name]
		if exists {
			storageCount.allocationCount += node.Count
			storageCount.instanceCount += 1
			storageCountMap[node.Name] = storageCount
		} else {
			storageCount.allocationCount = node.Count
			storageCount.instanceCount = 1
			storageCountMap[node.Name] = storageCount
		}
	}

	// existingStorage is a map of Rabbits nodes and which storage they have
	existingStorage := make(map[string][]dwsv1alpha4.ClientMountInfo)

	// Read each NnfNodeStorage resource and find the NVMe information for each
	// allocation.
	for nodeName, storageCount := range storageCountMap {
		matchLabels := dwsv1alpha4.MatchingOwner(nnfStorage)
		matchLabels[nnfv1alpha7.AllocationSetLabel] = allocationSetSpec.Name

		listOptions := []client.ListOption{
			matchLabels,
			client.InNamespace(nodeName),
		}

		nnfNodeStorageList := &nnfv1alpha7.NnfNodeStorageList{}
		if err := r.List(ctx, nnfNodeStorageList, listOptions...); err != nil {
			return nil, err
		}

		// Check that the correct number of NnfNodeStorage resources were found for this
		// Rabbit.
		if len(nnfNodeStorageList.Items) != storageCount.instanceCount {
			return nil, dwsv1alpha4.NewResourceError("incorrect number of NnfNodeStorages. found %d. Needed %d.", len(nnfNodeStorageList.Items), storageCount.instanceCount).WithMajor()
		}

		for _, nnfNodeStorage := range nnfNodeStorageList.Items {

			// Loop through each allocation to pull out the device information and build the
			// mount information
			for i := 0; i < nnfNodeStorage.Spec.Count; i++ {
				mountInfo := dwsv1alpha4.ClientMountInfo{}

				// Set the DeviceReference to the NnfNodeStorage allocation regardless of whether we're mounting on
				// the Rabbit or the compute node. The compute node ClientMount device type will not be set to "reference",
				// so clientmountd will not look at the DeviceReference struct. The DeviceReference information is used by
				// the data movement code to match up mounts between the Rabbit and compute node.
				mountInfo.Device.DeviceReference = &dwsv1alpha4.ClientMountDeviceReference{}
				mountInfo.Device.DeviceReference.ObjectReference.Kind = reflect.TypeOf(nnfv1alpha7.NnfNodeStorage{}).Name()
				mountInfo.Device.DeviceReference.ObjectReference.Name = nnfNodeStorage.Name
				mountInfo.Device.DeviceReference.ObjectReference.Namespace = nnfNodeStorage.Namespace
				mountInfo.Device.DeviceReference.Data = i

				if nnfStorage.Spec.FileSystemType == "raw" {
					mountInfo.Type = "none"
					mountInfo.TargetType = "file"
					mountInfo.Options = "bind"
					mountInfo.UserID = access.Spec.UserID
					mountInfo.GroupID = access.Spec.GroupID
					mountInfo.SetPermissions = true
				} else {
					mountInfo.TargetType = "directory"
					mountInfo.Type = nnfStorage.Spec.FileSystemType
				}

				if os.Getenv("ENVIRONMENT") == "kind" {
					mountInfo.UserID = access.Spec.UserID
					mountInfo.GroupID = access.Spec.GroupID
				}

				// If no ClientReference exists, then the mounts are for the Rabbit nodes. Use references
				// to the NnfNodeStorage resource so the client mounter can access the swordfish objects
				if access.Spec.ClientReference == (corev1.ObjectReference{}) {
					indexMountDir := getIndexMountDir(nnfNodeStorage.Namespace, i)
					mountInfo.MountPath = filepath.Join(access.Spec.MountPathPrefix, indexMountDir)
					mountInfo.Device.Type = dwsv1alpha4.ClientMountDeviceTypeReference
				} else {
					mountInfo.MountPath = access.Spec.MountPath
					mountInfo.Device.Type = dwsv1alpha4.ClientMountDeviceTypeLVM
					mountInfo.Device.LVM = &dwsv1alpha4.ClientMountDeviceLVM{}
					mountInfo.Device.LVM.VolumeGroup = nnfNodeStorage.Status.Allocations[i].VolumeGroup
					mountInfo.Device.LVM.LogicalVolume = nnfNodeStorage.Status.Allocations[i].LogicalVolume
					mountInfo.Device.LVM.DeviceType = dwsv1alpha4.ClientMountLVMDeviceTypeNVMe
				}

				existingStorage[nnfNodeStorage.Namespace] = append(existingStorage[nnfNodeStorage.Namespace], mountInfo)
			}
		}
	}

	// storageMapping is a map of clients and a list of mounts to perform. It is initialized
	// with an empty list of mounts for each client
	storageMapping := make(map[string][]dwsv1alpha4.ClientMountInfo)
	for _, client := range clients {
		storageMapping[client] = []dwsv1alpha4.ClientMountInfo{}
	}

	// Loop through each Rabbit node in the existingStorage map, and find a client for
	// each of the allocations. This is done by finding the compute and servers list from
	// the Storage resource.
	for storageName := range existingStorage {
		namespacedName := types.NamespacedName{
			Name:      storageName,
			Namespace: "default",
		}

		storage := &dwsv1alpha4.Storage{}
		err := r.Get(ctx, namespacedName, storage)
		if err != nil {
			return nil, err
		}

		// Build a list of all nodes with access to the storage
		clients := []string{}
		for _, compute := range storage.Status.Access.Computes {
			clients = append(clients, compute.Name)
		}

		for _, server := range storage.Status.Access.Servers {
			clients = append(clients, server.Name)
		}

		// Check if each node in the clients list needs a mount by checking for an entry in
		// the storageMapping map. If it does, pull an allocation off of the existingStorage map
		// entry and add it to the StorageMapping entry.
		for _, client := range clients {
			if _, ok := storageMapping[client]; !ok {
				continue
			}

			if len(existingStorage[storageName]) == 0 {
				return nil, dwsv1alpha4.NewResourceError("").WithUserMessage("invalid matching between clients and storage. Too many clients for storage").WithWLM().WithFatal()
			}

			// If target==all, then the client wants to access all the storage it can see
			switch access.Spec.Target {
			case "all":
				storageMapping[client] = append(storageMapping[client], existingStorage[storageName]...)
				existingStorage[storageName] = []dwsv1alpha4.ClientMountInfo{}
			case "single":
				storageMapping[client] = append(storageMapping[client], existingStorage[storageName][0])
				existingStorage[storageName] = existingStorage[storageName][1:]
			case "shared":
				// Allow storages to be re-used for the shared case
				storageMapping[client] = append(storageMapping[client], existingStorage[storageName][0])
			default:
				return nil, dwsv1alpha4.NewResourceError("invalid target type '%s'", access.Spec.Target).WithFatal()
			}
		}
	}

	return storageMapping, nil
}

type mountReference struct {
	client          string
	allocationIndex int
}

// addNodeStorageEndpoints adds the compute node information to the NnfNodeStorage resource
// so it can make the NVMe namespaces accessible on the compute node. This is done on the rabbit
// by creating StorageGroup resources through swordfish for the correct endpoint.
func (r *NnfAccessReconciler) addBlockStorageAccess(ctx context.Context, access *nnfv1alpha7.NnfAccess, storageMapping map[string][]dwsv1alpha4.ClientMountInfo) error {
	// NnfNodeStorage clientReferences only need to be added for compute nodes. If
	// this nnfAccess is not for compute nodes, then there's no work to do.
	if access.Spec.ClientReference == (corev1.ObjectReference{}) {
		return nil
	}

	nodeStorageMap := make(map[corev1.ObjectReference][]mountReference)

	// Make a map of NnfNodeStorage references that holds a list of which compute nodes
	// access which allocation index.
	for client, storageList := range storageMapping {
		for _, mount := range storageList {
			if mount.Device.DeviceReference == nil {
				continue
			}

			if mount.Device.DeviceReference.ObjectReference.Kind != reflect.TypeOf(nnfv1alpha7.NnfNodeStorage{}).Name() {
				continue
			}

			mountRef := mountReference{
				client:          client,
				allocationIndex: mount.Device.DeviceReference.Data,
			}

			nodeStorageMap[mount.Device.DeviceReference.ObjectReference] = append(nodeStorageMap[mount.Device.DeviceReference.ObjectReference], mountRef)
		}
	}

	// Loop through the NnfNodeBlockStorages and add client access information for each of the
	// computes that need access to an allocation.
	for nodeStorageReference, mountRefList := range nodeStorageMap {
		nnfNodeStorage := &nnfv1alpha7.NnfNodeStorage{
			ObjectMeta: metav1.ObjectMeta{
				Name:      nodeStorageReference.Name,
				Namespace: nodeStorageReference.Namespace,
			},
		}

		if err := r.Get(ctx, client.ObjectKeyFromObject(nnfNodeStorage), nnfNodeStorage); err != nil {
			return err
		}

		nnfNodeBlockStorage := &nnfv1alpha7.NnfNodeBlockStorage{
			ObjectMeta: metav1.ObjectMeta{
				Name:      nnfNodeStorage.Spec.BlockReference.Name,
				Namespace: nnfNodeStorage.Spec.BlockReference.Namespace,
			},
		}

		if err := r.Get(ctx, client.ObjectKeyFromObject(nnfNodeBlockStorage), nnfNodeBlockStorage); err != nil {
			return err
		}

		oldNnfNodeBlockStorage := *nnfNodeBlockStorage.DeepCopy()
		// The clientEndpoints field is an array of each of the allocations on the Rabbit
		// node that holds a list of the endpoints to expose the allocation to. The endpoints
		// are the swordfish endpoints, so 0 is the rabbit, and 1-16 are the computes. Start out
		// by clearing all compute node endpoints from the allocations.
		for i := range nnfNodeBlockStorage.Spec.Allocations {
			nnfNodeBlockStorage.Spec.Allocations[i].Access = []string{nnfNodeBlockStorage.Namespace}
		}

		// Add compute node endpoints for each of the allocations. Increment the compute node
		// index found from the "storage" resource to account for the 0 index being the rabbit
		// in swordfish.
		for _, mountRef := range mountRefList {
			allocationIndex := mountRef.allocationIndex
			if nnfNodeBlockStorage.Spec.SharedAllocation {
				allocationIndex = 0
			}
			// Add the client name to the access list if it's not already there
			if slices.IndexFunc(nnfNodeBlockStorage.Spec.Allocations[allocationIndex].Access, func(n string) bool { return n == mountRef.client }) < 0 {
				nnfNodeBlockStorage.Spec.Allocations[allocationIndex].Access = append(nnfNodeBlockStorage.Spec.Allocations[allocationIndex].Access, mountRef.client)
			}
		}

		if reflect.DeepEqual(oldNnfNodeBlockStorage, *nnfNodeBlockStorage) {
			continue
		}

		if err := r.Update(ctx, nnfNodeBlockStorage); err != nil {
			return err
		}
	}

	return nil
}

func (r *NnfAccessReconciler) getBlockStorageAccessStatus(ctx context.Context, access *nnfv1alpha7.NnfAccess, storageMapping map[string][]dwsv1alpha4.ClientMountInfo) (bool, error) {
	// NnfNodeStorage clientReferences only need to be checked for compute nodes. If
	// this nnfAccess is not for compute nodes, then there's no work to do.
	if access.Spec.ClientReference == (corev1.ObjectReference{}) {
		return true, nil
	}

	nodeStorageMap := make(map[corev1.ObjectReference][]mountReference)

	// Make a map of NnfNodeStorage references that were mounted by this
	// nnfAccess
	for client, storageList := range storageMapping {
		for _, mount := range storageList {
			if mount.Device.DeviceReference == nil {
				continue
			}

			if mount.Device.DeviceReference.ObjectReference.Kind != reflect.TypeOf(nnfv1alpha7.NnfNodeStorage{}).Name() {
				continue
			}

			mountRef := mountReference{
				client:          client,
				allocationIndex: mount.Device.DeviceReference.Data,
			}

			nodeStorageMap[mount.Device.DeviceReference.ObjectReference] = append(nodeStorageMap[mount.Device.DeviceReference.ObjectReference], mountRef)

		}
	}

	nnfNodeBlockStorages := []nnfv1alpha7.NnfNodeBlockStorage{}

	for nodeStorageReference := range nodeStorageMap {
		nnfNodeStorage := &nnfv1alpha7.NnfNodeStorage{
			ObjectMeta: metav1.ObjectMeta{
				Name:      nodeStorageReference.Name,
				Namespace: nodeStorageReference.Namespace,
			},
		}

		if err := r.Get(ctx, client.ObjectKeyFromObject(nnfNodeStorage), nnfNodeStorage); err != nil {
			return false, err
		}

		nnfNodeBlockStorage := &nnfv1alpha7.NnfNodeBlockStorage{
			ObjectMeta: metav1.ObjectMeta{
				Name:      nnfNodeStorage.Spec.BlockReference.Name,
				Namespace: nnfNodeStorage.Spec.BlockReference.Namespace,
			},
		}

		if err := r.Get(ctx, client.ObjectKeyFromObject(nnfNodeBlockStorage), nnfNodeBlockStorage); err != nil {
			return false, err
		}

		nnfNodeBlockStorages = append(nnfNodeBlockStorages, *nnfNodeBlockStorage)
	}

	for _, nnfNodeBlockStorage := range nnfNodeBlockStorages {
		if nnfNodeBlockStorage.Status.Error != nil {
			return false, dwsv1alpha4.NewResourceError("Node: %s", nnfNodeBlockStorage.GetNamespace()).WithError(nnfNodeBlockStorage.Status.Error)
		}
	}

	for _, nnfNodeBlockStorage := range nnfNodeBlockStorages {
		storage := &dwsv1alpha3.Storage{
			ObjectMeta: metav1.ObjectMeta{
				Name:      nnfNodeBlockStorage.GetNamespace(),
				Namespace: corev1.NamespaceDefault,
			},
		}

		// If we're ignoring offline Computes, then get the Storage resource once here so it can be
		// used later
		if access.Spec.IgnoreOfflineComputes {
			if err := r.Get(ctx, client.ObjectKeyFromObject(storage), storage); err != nil {
				return false, err
			}
		}

		for allocationIndex, allocation := range nnfNodeBlockStorage.Spec.Allocations {
			// Check that all of the StorageGroups we've requested have been created
			for _, nodeName := range allocation.Access {
				blockAccess, exists := nnfNodeBlockStorage.Status.Allocations[allocationIndex].Accesses[nodeName]
				if access.Spec.IgnoreOfflineComputes {
<<<<<<< HEAD
=======
					storage := &dwsv1alpha4.Storage{
						ObjectMeta: metav1.ObjectMeta{
							Name:      nnfNodeBlockStorage.GetNamespace(),
							Namespace: corev1.NamespaceDefault,
						},
					}

					if err := r.Get(ctx, client.ObjectKeyFromObject(storage), storage); err != nil {
						return false, err
					}

>>>>>>> 045b8b49
					computeOffline := false
					for _, compute := range storage.Status.Access.Computes {
						if compute.Name != nodeName {
							continue
						}

						if compute.Status == dwsv1alpha4.OfflineStatus {
							computeOffline = true
							break
						}
					}

					// If the compute is offline, don't check its status
					if computeOffline {
						continue
					}
				}

				// if the map entry doesn't exist in the status section for this node yet, then keep waiting
				if !exists {
					return false, nil
				}

				// Check that the storage group has been created
				if blockAccess.StorageGroupId == "" {
					return false, nil
				}
			}

			// Check that there aren't any extra StorageGroups present
			for statusNodeName := range nnfNodeBlockStorage.Status.Allocations[allocationIndex].Accesses {
				found := false
				for _, specNodeName := range allocation.Access {
					if specNodeName == statusNodeName {
						found = true
						break
					}
				}

				if found {
					continue
				}

				if access.Spec.IgnoreOfflineComputes {
					computeOffline := false
					for _, compute := range storage.Status.Access.Computes {
						if compute.Name != statusNodeName {
							continue
						}

						if compute.Status == dwsv1alpha3.OfflineStatus {
							computeOffline = true
							break
						}
					}

					// If the compute is offline, don't check its status
					if computeOffline {
						continue
					}
				}

				return false, nil
			}
		}
	}

	return true, nil
}

// removeNodeStorageEndpoints modifies the NnfNodeStorage resources to remove the client endpoints for the
// compute nodes that had mounted the storage. This causes NnfNodeStorage to remove the StorageGroups for
// those compute nodes and remove access to the NVMe namespaces from the computes.
func (r *NnfAccessReconciler) removeBlockStorageAccess(ctx context.Context, access *nnfv1alpha7.NnfAccess, storageMapping map[string][]dwsv1alpha4.ClientMountInfo) error {
	// NnfNodeStorage clientReferences only need to be removed for compute nodes. If
	// this nnfAccess is not for compute nodes, then there's no work to do.
	if access.Spec.ClientReference == (corev1.ObjectReference{}) {
		return nil
	}

	nodeBlockStorageMap := make(map[corev1.ObjectReference]bool)

	// Make a map of NnfNodeStorage references that were mounted by this
	// nnfAccess
	for _, storageList := range storageMapping {
		for _, mount := range storageList {
			if mount.Device.DeviceReference == nil {
				continue
			}

			if mount.Device.DeviceReference.ObjectReference.Kind != reflect.TypeOf(nnfv1alpha7.NnfNodeStorage{}).Name() {
				continue
			}

			nodeBlockStorageMap[mount.Device.DeviceReference.ObjectReference] = true
		}
	}

	// Update each of the NnfNodeBlockStorage resources to remove the access that
	// was added earlier. Leave the first entry since that corresponds to the
	// rabbit node.
	for nodeBlockStorageReference := range nodeBlockStorageMap {
		namespacedName := types.NamespacedName{
			Name:      nodeBlockStorageReference.Name,
			Namespace: nodeBlockStorageReference.Namespace,
		}

		nnfNodeBlockStorage := &nnfv1alpha7.NnfNodeBlockStorage{}
		err := r.Get(ctx, namespacedName, nnfNodeBlockStorage)
		if err != nil {
			if apierrors.IsNotFound(err) {
				continue
			}
			return err
		}

		oldNnfNodeBlockStorage := *nnfNodeBlockStorage.DeepCopy()

		for i := range nnfNodeBlockStorage.Spec.Allocations {
			nnfNodeBlockStorage.Spec.Allocations[i].Access = nnfNodeBlockStorage.Spec.Allocations[i].Access[:1]
		}
		if reflect.DeepEqual(oldNnfNodeBlockStorage, *nnfNodeBlockStorage) {
			continue
		}

		err = r.Update(ctx, nnfNodeBlockStorage)
		if err != nil {
			return err
		}
	}

	return nil
}

// manageClientMounts creates or updates the ClientMount resources based on the information in the storageMapping map.
func (r *NnfAccessReconciler) manageClientMounts(ctx context.Context, access *nnfv1alpha7.NnfAccess, storageMapping map[string][]dwsv1alpha4.ClientMountInfo) error {
	log := r.Log.WithValues("NnfAccess", client.ObjectKeyFromObject(access))

	if !access.Spec.MakeClientMounts {
		return nil
	}

	if access.Spec.StorageReference.Kind != reflect.TypeOf(nnfv1alpha7.NnfStorage{}).Name() {
		return dwsv1alpha4.NewResourceError("invalid StorageReference kind %s", access.Spec.StorageReference.Kind).WithFatal()
	}

	nnfStorage := &nnfv1alpha7.NnfStorage{
		ObjectMeta: metav1.ObjectMeta{
			Name:      access.Spec.StorageReference.Name,
			Namespace: access.Spec.StorageReference.Namespace,
		},
	}

	if err := r.Get(ctx, client.ObjectKeyFromObject(nnfStorage), nnfStorage); err != nil {
		return dwsv1alpha4.NewResourceError("could not get NnfStorage %v", client.ObjectKeyFromObject(nnfStorage)).WithError(err).WithMajor()
	}

	// The targetIndex is the directive index of the NnfStorage. This is needed in clientmountd because
	// some blockdevice/filesystem names (e.g., lvm volume group) are generated with the directive index.
	// The directive index of the NnfAccess/ClientMount might be different from the NnfStorage during
	// data movement mounts, persistent storage mounts, and user container mounts.
	targetIndex := getDirectiveIndexLabel(nnfStorage)

	g := new(errgroup.Group)

	for clientName, storageList := range storageMapping {
		clientName := clientName
		storageList := storageList

		// Start a goroutine for each ClientMount to create
		g.Go(func() error {
			clientMount := &dwsv1alpha4.ClientMount{
				ObjectMeta: metav1.ObjectMeta{
					Name:      clientMountName(access),
					Namespace: clientName,
				},
			}
			result, err := ctrl.CreateOrUpdate(ctx, r.Client, clientMount,
				func() error {
					dwsv1alpha4.InheritParentLabels(clientMount, access)
					dwsv1alpha4.AddOwnerLabels(clientMount, access)
					setTargetDirectiveIndexLabel(clientMount, targetIndex)
					setTargetOwnerUIDLabel(clientMount, string(nnfStorage.GetUID()))

					clientMount.Spec.Node = clientName
					clientMount.Spec.DesiredState = dwsv1alpha4.ClientMountState(access.Spec.DesiredState)
					clientMount.Spec.Mounts = storageList

					return nil
				})

			namespacedName := client.ObjectKeyFromObject(clientMount).String()
			if err != nil {
				if !apierrors.IsConflict(err) {
					log.Error(err, "failed to create or update ClientMount", "name", namespacedName)
				}

				return err
			}
			if result == controllerutil.OperationResultCreated {
				log.Info("Created ClientMount", "name", namespacedName)
			} else if result == controllerutil.OperationResultNone {
				// no change
			} else {
				log.Info("Updated ClientMount", "name", namespacedName)
			}
			return err
		})
	}

	// Wait for the goroutines to finish and return the first error
	return g.Wait()
}

// getClientMountStatus aggregates the status from all the ClientMount resources
func (r *NnfAccessReconciler) getClientMountStatus(ctx context.Context, access *nnfv1alpha7.NnfAccess, clientList []string) (bool, error) {
	log := r.Log.WithValues("NnfAccess", client.ObjectKeyFromObject(access))

	if !access.Spec.MakeClientMounts {
		return true, nil
	}

	clientMountList := &dwsv1alpha4.ClientMountList{}
	matchLabels := dwsv1alpha4.MatchingOwner(access)

	listOptions := []client.ListOption{
		matchLabels,
	}

	if err := r.List(ctx, clientMountList, listOptions...); err != nil {
		return false, dwsv1alpha4.NewResourceError("could not list ClientMounts").WithError(err)
	}

	// make a map with empty data of the client names to allow easy searching
	clientNameMap := map[string]struct{}{}
	for _, clientName := range clientList {
		clientNameMap[clientName] = struct{}{}
	}

	clientMounts := []dwsv1alpha4.ClientMount{}
	for _, clientMount := range clientMountList.Items {
		if _, exists := clientNameMap[clientMount.GetNamespace()]; exists {
			clientMounts = append(clientMounts, clientMount)
		}
	}

	// Check the clientmounts for any errors first
	for _, clientMount := range clientMounts {
		if clientMount.Status.Error != nil {
			return false, dwsv1alpha4.NewResourceError("Node: %s", clientMount.GetNamespace()).WithError(clientMount.Status.Error)
		}
	}

	childTimeoutString := os.Getenv("NNF_CHILD_RESOURCE_TIMEOUT_SECONDS")
	if len(childTimeoutString) > 0 {
		childTimeout, err := strconv.Atoi(childTimeoutString)
		if err != nil {
			log.Info("Error: Invalid NNF_CHILD_RESOURCE_TIMEOUT_SECONDS. Defaulting to 300 seconds", "value", childTimeoutString)
			childTimeout = 300
		}

		for _, clientMount := range clientMounts {
			// check if the finalizer has been added by the controller on the Rabbit
			if len(clientMount.GetFinalizers()) > 0 {
				continue
			}

			if clientMount.GetCreationTimestamp().Add(time.Duration(time.Duration(childTimeout) * time.Second)).Before(time.Now()) {
				return false, dwsv1alpha4.NewResourceError("Node: %s: ClientMount has not been reconciled after %d seconds", clientMount.GetNamespace(), childTimeout).WithMajor()
			}

			return false, nil
		}
	}

	// Check whether the clientmounts have finished mounting/unmounting
	for _, clientMount := range clientMounts {
		if len(clientMount.Status.Mounts) != len(clientMount.Spec.Mounts) {
			return false, nil
		}

		for _, mount := range clientMount.Status.Mounts {
			if string(mount.State) != access.Status.State || !mount.Ready {
				if string(mount.State) == "unmounted" {
					offline, err := r.checkOfflineCompute(ctx, access, &clientMount)
					if err != nil {
						return false, err
					}
					// If the compute node is down, then ignore an unmount failure. If the compute node
					// comes back up, the file system won't be mounted again since spec.desiredState is "unmounted"
					if offline {
						continue
					}
				}

				return false, nil
			}
		}
	}

	if len(clientMounts) != len(clientList) {
		if access.GetDeletionTimestamp().IsZero() {
			log.Info("unexpected number of ClientMounts", "found", len(clientMounts), "expected", len(clientList))
		}
		return false, nil
	}
	return true, nil
}

func clientMountName(access *nnfv1alpha7.NnfAccess) string {
	return access.Namespace + "-" + access.Name
}

// removeOfflineClientMounts deletes the NnfClientMount finalizer from any ClientMounts that
// have a Compute node marked as "Offline" in the Storage resource
func (r *NnfAccessReconciler) removeOfflineClientMounts(ctx context.Context, nnfAccess *nnfv1alpha7.NnfAccess) error {
	log := r.Log.WithValues("NnfAccess", client.ObjectKeyFromObject(nnfAccess))

	if !nnfAccess.Spec.MakeClientMounts {
		return nil
	}

	// Optional timeout before starting to remove the finalizers
	deletionTimeoutString := os.Getenv("NNF_CHILD_DELETION_TIMEOUT_SECONDS")
	if len(deletionTimeoutString) > 0 {
		childTimeout, err := strconv.Atoi(deletionTimeoutString)
		if err != nil {
			log.Info("Error: Invalid NNF_CHILD_DELETION_TIMEOUT_SECONDS. Defaulting to 300 seconds", "value", deletionTimeoutString)
			childTimeout = 300
		}

		// Don't check for offline computes until after the timeout has elapsed
		if nnfAccess.GetDeletionTimestamp().Add(time.Duration(time.Duration(childTimeout) * time.Second)).After(time.Now()) {
			return nil
		}
	}

	// Find all ClientMounts owned by the NnfAccess
	clientMountList := &dwsv1alpha4.ClientMountList{}
	matchLabels := dwsv1alpha4.MatchingOwner(nnfAccess)

	listOptions := []client.ListOption{
		matchLabels,
	}

	if err := r.List(ctx, clientMountList, listOptions...); err != nil {
		return dwsv1alpha4.NewResourceError("could not list ClientMounts").WithError(err)
	}

	// For each ClientMount, check whether the Compute node is marked as "Offline". If it is,
	// remove the NnfClientMount finalizer and update the resource
	for _, clientMount := range clientMountList.Items {
		offline, err := r.checkOfflineCompute(ctx, nnfAccess, &clientMount)
		if err != nil {
			return err
		}

		if !offline {
			continue
		}

		// Remove the finalizer from the ClientMount since the compute node is offline
		controllerutil.RemoveFinalizer(&clientMount, finalizerNnfClientMount)
		if err := r.Update(ctx, &clientMount); err != nil {
			if !apierrors.IsConflict(err) {
				return dwsv1alpha4.NewResourceError("could not update ClientMount to remove finalizer for offline compute: %v", client.ObjectKeyFromObject(&clientMount)).WithError(err)
			}
		}
	}

	return nil
}

// checkOfflineCompute finds the Storage resource for the Rabbit physically attached to the clientMount's
// compute node, and checks whether the compute node is marked as "Offline" (indicating no PCIe connection)
func (r *NnfAccessReconciler) checkOfflineCompute(ctx context.Context, nnfAccess *nnfv1alpha7.NnfAccess, clientMount *dwsv1alpha4.ClientMount) (bool, error) {
	if nnfAccess.Spec.ClientReference == (corev1.ObjectReference{}) {
		return false, nil
	}

	// Find the name of the Rabbit attached to the compute node
	rabbitName, err := r.getRabbitFromClientMount(ctx, clientMount)
	if err != nil {
		return false, err
	}

	// Get the Storage resource for the Rabbit
	storage := &dwsv1alpha4.Storage{
		ObjectMeta: metav1.ObjectMeta{
			Name:      rabbitName,
			Namespace: "default",
		},
	}

	if err := r.Get(ctx, client.ObjectKeyFromObject(storage), storage); err != nil {
		return false, dwsv1alpha4.NewResourceError("could not get Storage %v", client.ObjectKeyFromObject(storage)).WithError(err).WithMajor()
	}

	// Check the status of the compute node in the Storage resource to determine if it's offline
	computeName := clientMount.GetNamespace()
	for _, compute := range storage.Status.Access.Computes {
		if compute.Name == computeName {
			return compute.Status == dwsv1alpha4.OfflineStatus, nil
		}
	}

	return false, nil
}

// getRabbitFromClientMount finds the name of the Rabbit that is physically connected to the ClientMount's
// compute node
func (r *NnfAccessReconciler) getRabbitFromClientMount(ctx context.Context, clientMount *dwsv1alpha4.ClientMount) (string, error) {
	// If the ClientMount has a block device reference that points to an NnNodeStorage, use the namespace of the NnfNodeStorage
	// as the Rabbit name
	if clientMount.Spec.Mounts[0].Device.DeviceReference.ObjectReference.Kind == reflect.TypeOf(nnfv1alpha7.NnfNodeStorage{}).Name() {
		return clientMount.Spec.Mounts[0].Device.DeviceReference.ObjectReference.Namespace, nil
	}

	return helpers.GetRabbitFromCompute(ctx, r.Client, clientMount.GetNamespace())
}

// For rabbit mounts, use unique index mount directories that consist of <namespace>-<index>.  These
// unique directories guard against potential data loss when doing copy out data movement
// operations. Having the namespace (rabbit name) included in the mount path ensures that these
// individual compute mount points are unique.
//
// Ex:
//
//	/mnt/nnf/7b5dda61-9d91-4b50-a0d3-f863d0aac25b-0/rabbit-node-1-0
//	/mnt/nnf/7b5dda61-9d91-4b50-a0d3-f863d0aac25b-0/rabbit-node-2-0
//
// If you did not include the namespace, then the paths would be:
//
//	/mnt/nnf/7b5dda61-9d91-4b50-a0d3-f863d0aac25b-0/0
//	/mnt/nnf/7b5dda61-9d91-4b50-a0d3-f863d0aac25b-0/0
//
// When data movement copies the MountPathPrefix to global lustre, then the contents of these
// directories are merged together and data loss can occur if the contents do not have
// unique filenames.
func getIndexMountDir(namespace string, index int) string {
	return fmt.Sprintf("%s-%s", namespace, strconv.Itoa(index))
}

// ComputesEnqueueRequests triggers on a Computes resource. It finds any NnfAccess resources with the
// same owner as the Computes resource and adds them to the Request list.
func (r *NnfAccessReconciler) ComputesEnqueueRequests(ctx context.Context, o client.Object) []reconcile.Request {
	log := r.Log.WithValues("Computes", "Enqueue")

	requests := []reconcile.Request{}

	// Ensure the storage resource is updated with the latest NNF Node resource status
	computes := &dwsv1alpha4.Computes{
		ObjectMeta: metav1.ObjectMeta{
			Name:      o.GetName(),
			Namespace: o.GetNamespace(),
		},
	}

	if err := r.Get(ctx, client.ObjectKeyFromObject(computes), computes); err != nil {
		return requests
	}

	labels := computes.GetLabels()
	if labels == nil {
		return []reconcile.Request{}
	}

	ownerName, exists := labels[dwsv1alpha4.OwnerNameLabel]
	if !exists {
		return []reconcile.Request{}
	}

	ownerNamespace, exists := labels[dwsv1alpha4.OwnerNamespaceLabel]
	if !exists {
		return []reconcile.Request{}
	}

	ownerKind, exists := labels[dwsv1alpha4.OwnerKindLabel]
	if !exists {
		return []reconcile.Request{}
	}

	// Find all the NnfAccess resource with the same owner as the Computes resource
	listOptions := []client.ListOption{
		client.MatchingLabels(map[string]string{
			dwsv1alpha4.OwnerKindLabel:      ownerKind,
			dwsv1alpha4.OwnerNameLabel:      ownerName,
			dwsv1alpha4.OwnerNamespaceLabel: ownerNamespace,
		}),
	}

	nnfAccessList := &nnfv1alpha7.NnfAccessList{}
	if err := r.List(context.TODO(), nnfAccessList, listOptions...); err != nil {
		log.Info("Could not list NnfAccesses", "error", err)
		return requests
	}

	for _, nnfAccess := range nnfAccessList.Items {
		requests = append(requests, reconcile.Request{NamespacedName: types.NamespacedName{Name: nnfAccess.GetName(), Namespace: nnfAccess.GetNamespace()}})
	}

	return requests
}

func (r *NnfAccessReconciler) getChildObjects() []dwsv1alpha4.ObjectList {
	return []dwsv1alpha4.ObjectList{
		&dwsv1alpha4.ClientMountList{},
	}
}

// SetupWithManager sets up the controller with the Manager.
func (r *NnfAccessReconciler) SetupWithManager(mgr ctrl.Manager) error {
	// NOTE: NNF Access controller also depends on NNF Storage and NNF Node Storage status'
	// as part of its reconcile sequence. But since there is not a very good way to translate
	// from these resources to the associated NNF Access resource as one would typically do
	// in an EqueueRequestsFromMapFunc(), the Reconciler instead requeues until the necessary
	// resource state is observed.
	//
	// For NNF Storage updates, a job DW maps well to the two NNF Access
	//     i.e. o.GetName() + "-computes"     and o.GetName() + "-servers"
	// But for a persistent DW there is no good translation.
	//
	// For NNF Node Storage updates, a job DW is pretty straight forward using ownership
	// labels to get the parent NNF Storage. But for a persistent DW it has the same problem
	// as NNF Storage.
	//
	// Matt or Tony might be able to clean this up.

	maxReconciles := runtime.GOMAXPROCS(0)
	return ctrl.NewControllerManagedBy(mgr).
		WithOptions(controller.Options{MaxConcurrentReconciles: maxReconciles}).
		For(&nnfv1alpha7.NnfAccess{}).
		Watches(&dwsv1alpha4.Computes{}, handler.EnqueueRequestsFromMapFunc(r.ComputesEnqueueRequests)).
		Watches(&dwsv1alpha4.ClientMount{}, handler.EnqueueRequestsFromMapFunc(dwsv1alpha4.OwnerLabelMapFunc)).
		Complete(r)
}<|MERGE_RESOLUTION|>--- conflicted
+++ resolved
@@ -139,7 +139,7 @@
 		// Wait for all the devices to be removed from the correct nodes
 		ready, err := r.getBlockStorageAccessStatus(ctx, access, storageMapping)
 		if err != nil {
-			return ctrl.Result{}, dwsv1alpha3.NewResourceError("unable to check endpoints for NnfNodeStorage").WithError(err)
+			return ctrl.Result{}, dwsv1alpha4.NewResourceError("unable to check endpoints for NnfNodeStorage").WithError(err)
 		}
 
 		if !ready {
@@ -297,7 +297,7 @@
 	// Wait for all the devices to be removed from the correct nodes
 	ready, err = r.getBlockStorageAccessStatus(ctx, access, storageMapping)
 	if err != nil {
-		return nil, dwsv1alpha3.NewResourceError("unable to check endpoints for NnfNodeStorage").WithError(err)
+		return nil, dwsv1alpha4.NewResourceError("unable to check endpoints for NnfNodeStorage").WithError(err)
 	}
 
 	if !ready {
@@ -891,7 +891,7 @@
 	}
 
 	for _, nnfNodeBlockStorage := range nnfNodeBlockStorages {
-		storage := &dwsv1alpha3.Storage{
+		storage := &dwsv1alpha4.Storage{
 			ObjectMeta: metav1.ObjectMeta{
 				Name:      nnfNodeBlockStorage.GetNamespace(),
 				Namespace: corev1.NamespaceDefault,
@@ -911,20 +911,6 @@
 			for _, nodeName := range allocation.Access {
 				blockAccess, exists := nnfNodeBlockStorage.Status.Allocations[allocationIndex].Accesses[nodeName]
 				if access.Spec.IgnoreOfflineComputes {
-<<<<<<< HEAD
-=======
-					storage := &dwsv1alpha4.Storage{
-						ObjectMeta: metav1.ObjectMeta{
-							Name:      nnfNodeBlockStorage.GetNamespace(),
-							Namespace: corev1.NamespaceDefault,
-						},
-					}
-
-					if err := r.Get(ctx, client.ObjectKeyFromObject(storage), storage); err != nil {
-						return false, err
-					}
-
->>>>>>> 045b8b49
 					computeOffline := false
 					for _, compute := range storage.Status.Access.Computes {
 						if compute.Name != nodeName {
@@ -975,7 +961,7 @@
 							continue
 						}
 
-						if compute.Status == dwsv1alpha3.OfflineStatus {
+						if compute.Status == dwsv1alpha4.OfflineStatus {
 							computeOffline = true
 							break
 						}
